--- conflicted
+++ resolved
@@ -155,12 +155,8 @@
         similarity: Optional["tf.Tensor"] = None,
         label_embed: Optional["tf.Tensor"] = None,
         all_labels_embed: Optional["tf.Tensor"] = None,
-<<<<<<< HEAD
         attention_weights: Optional["tf.Tensor"] = None,
-        shapes: Optional[Tuple] = None,
-=======
         batch_tuple_sizes: Optional[Dict] = None,
->>>>>>> 4c03841e
     ) -> None:
         """Declare instant variables with default values"""
 
@@ -477,19 +473,7 @@
         Y_sparse = []
         Y_dense = []
         label_ids = []
-<<<<<<< HEAD
         tag_ids = []
-        masks = []
-
-        # TODO should be variable
-        # TODO what if not present? use default value? raise error?
-        seq_len = [
-            e.get(MESSAGE_VECTOR_SPARSE_FEATURE_NAMES[MESSAGE_TEXT_ATTRIBUTE]).shape[0]
-            for e in training_data
-        ]
-        max_seq_len = max(seq_len) if seq_len else 25
-=======
->>>>>>> 4c03841e
 
         for e in training_data:
             _sparse, _dense = self._extract_and_add_features(e, MESSAGE_TEXT_ATTRIBUTE)
@@ -509,7 +493,6 @@
             if e.get(attribute):
                 label_ids.append(label_id_dict[e.get(attribute)])
 
-<<<<<<< HEAD
             _tags = []
             for t in e.get("tokens"):
                 _tag = determine_token_labels(
@@ -518,22 +501,12 @@
                 _tags.append(tag_id_dict[_tag])
             tag_ids.append(scipy.sparse.coo_matrix(np.array([_tags]).T))
 
-            mask = np.zeros(max_seq_len)
-            mask[0 : len(e.get("tokens"))] = 1
-            masks.append(mask)
-
-=======
->>>>>>> 4c03841e
         X_sparse = np.array(X_sparse)
         X_dense = np.array(X_dense)
         Y_sparse = np.array(Y_sparse)
         Y_dense = np.array(Y_dense)
         label_ids = np.array(label_ids)
-<<<<<<< HEAD
         tag_ids = np.array(tag_ids)
-        masks = np.array(masks)
-=======
->>>>>>> 4c03841e
 
         session_data = {}
         self._add_to_session_data(session_data, "text_features", [X_sparse, X_dense])
@@ -833,16 +806,10 @@
             message_embed[:, tf.newaxis, :], self.label_embed, None
         )
 
-<<<<<<< HEAD
-    def _get_num_of_features(
-        self, session_data: "SessionData", key_prefix: Text
-    ) -> int:
-=======
         return train_utils.confidence_from_sim(self.sim_all, self.similarity_type)
 
     @staticmethod
     def _get_num_of_features(session_data: "SessionData", key_prefix: Text) -> int:
->>>>>>> 4c03841e
         num_features = 0
         for k, values in session_data.items():
             if k.startswith(key_prefix):
@@ -991,15 +958,10 @@
         """Calculate message similarities"""
 
         message_sim = self.session.run(
-<<<<<<< HEAD
             self.intent_prediction,
-            feed_dict={_x: _x_in for _x, _x_in in zip(self.batch_in, X)},
-=======
-            self.pred_confidence,
             feed_dict={
                 _x_in: _x for _x_in, _x in zip(self.batch_in, batch) if _x is not None
             },
->>>>>>> 4c03841e
         )
 
         message_sim = message_sim.flatten()  # sim is a matrix
@@ -1226,18 +1188,14 @@
                 inv_label_dict = pickle.load(f)
 
             with open(
-<<<<<<< HEAD
                 os.path.join(model_dir, file_name + ".inv_tag_dict.pkl"), "rb"
             ) as f:
                 inv_tag_dict = pickle.load(f)
 
-            with open(os.path.join(model_dir, file_name + ".shapes.pkl"), "rb") as f:
-                shapes = pickle.load(f)
-=======
+            with open(
                 os.path.join(model_dir, file_name + ".batch_tuple_sizes.pkl"), "rb"
             ) as f:
                 batch_tuple_sizes = pickle.load(f)
->>>>>>> 4c03841e
 
             return cls(
                 component_config=meta,
@@ -1252,12 +1210,8 @@
                 similarity=sim,
                 label_embed=label_embed,
                 all_labels_embed=all_labels_embed,
-<<<<<<< HEAD
                 attention_weights=attention_weights,
-                shapes=shapes,
-=======
                 batch_tuple_sizes=batch_tuple_sizes,
->>>>>>> 4c03841e
             )
 
         else:
