from typing import Optional, Text, Dict, Any, Union, List, Tuple

import numpy as np

import rasa.shared.utils.common
import rasa.shared.utils.io
from rasa.shared.constants import NEXT_MAJOR_VERSION_FOR_DEPRECATIONS
from rasa.nlu.constants import NUMBER_OF_SUB_TOKENS
from rasa.nlu.tokenizers.tokenizer import Token
import rasa.utils.io as io_utils
from rasa.utils import common as common_utils
from rasa.utils.tensorflow.constants import (
    LOSS_TYPE,
    SIMILARITY_TYPE,
    EVAL_NUM_EXAMPLES,
    EVAL_NUM_EPOCHS,
    EPOCHS,
    SOFTMAX,
    MARGIN,
    AUTO,
    INNER,
    COSINE,
)


def normalize(values: np.ndarray, ranking_length: Optional[int] = 0) -> np.ndarray:
    """Normalizes an array of positive numbers over the top `ranking_length` values.
    Other values will be set to 0.
    """

    new_values = values.copy()  # prevent mutation of the input
    if 0 < ranking_length < len(new_values):
        ranked = sorted(new_values, reverse=True)
        new_values[new_values < ranked[ranking_length - 1]] = 0

    if np.sum(new_values) > 0:
        new_values = new_values / np.sum(new_values)

    return new_values


def update_similarity_type(config: Dict[Text, Any]) -> Dict[Text, Any]:
    """
    If SIMILARITY_TYPE is set to 'auto', update the SIMILARITY_TYPE depending
    on the LOSS_TYPE.
    Args:
        config: model configuration

    Returns: updated model configuration
    """
    if config.get(SIMILARITY_TYPE) == AUTO:
        if config[LOSS_TYPE] == SOFTMAX:
            config[SIMILARITY_TYPE] = INNER
        elif config[LOSS_TYPE] == MARGIN:
            config[SIMILARITY_TYPE] = COSINE

    return config


<<<<<<< HEAD
def align_token_features(
    list_of_tokens: List[List[Token]],
    in_token_features: np.ndarray,
    shape: Optional[Tuple] = None,
) -> np.ndarray:
    """Align token features to match tokens.
=======
def align_tokens(
    tokens_in: List[Text],
    token_end: int,
    token_start: int,
    unk_token: Optional[Text] = None,
) -> List[Token]:
    """Align sub-tokens of Language model with tokens return by the WhitespaceTokenizer.

    As a language model might split a single word into multiple tokens, we need to make
    sure that the start and end value of first and last sub-token matches the
    start and end value of the token return by the WhitespaceTokenizer as the
    entities are using those start and end values.
    """
>>>>>>> 175ad376

    ConveRTTokenizer, LanguageModelTokenizers might split up tokens into sub-tokens.
    We need to take the mean of the sub-token vectors and take that as token vector.

    Args:
        list_of_tokens: tokens for examples
        in_token_features: token features from ConveRT
        shape: shape of feature matrix

<<<<<<< HEAD
    Returns:
        Token features.
    """
    if shape is None:
        shape = in_token_features.shape
    out_token_features = np.zeros(shape)

    for example_idx, example_tokens in enumerate(list_of_tokens):
        offset = 0
        for token_idx, token in enumerate(example_tokens):
            number_sub_words = token.get(NUMBER_OF_SUB_TOKENS, 1)

            if number_sub_words > 1:
                token_start_idx = token_idx + offset
                token_end_idx = token_idx + offset + number_sub_words

                mean_vec = np.mean(
                    in_token_features[example_idx][token_start_idx:token_end_idx],
                    axis=0,
                )
=======
    for index, string in enumerate(tokens_in):
        # There is absolute no guarantee that the length of OOV token is always 1.
        # But some documents (e.g.
        # https://mccormickml.com/2019/05/14/BERT-word-embeddings-tutorial/#22-tokenization)
        # show that it very likely to be 1 in most case.
        # It seems that OOV tokens in most languages (except for Chinese) are emoji characters.
        # Chinese language has lots of characters, some rare characters may become OOV.
        # This is not a perfect solution, but in practice it can solve most issues related to OOV
        string_len = len(string) if unk_token is None or string != unk_token else 1

        if index == 0:
            if index == len(tokens_in) - 1:
                s_token_end = token_end
            else:
                s_token_end = current_token_offset + string_len
            tokens_out.append(Token(string, token_start, end=s_token_end))
        elif index == len(tokens_in) - 1:
            tokens_out.append(Token(string, current_token_offset, end=token_end))
        else:
            tokens_out.append(
                Token(
                    string, current_token_offset, end=current_token_offset + string_len
                )
            )

        current_token_offset += string_len
>>>>>>> 175ad376

                offset += number_sub_words - 1

                out_token_features[example_idx][token_idx] = mean_vec
            else:
                out_token_features[example_idx][token_idx] = in_token_features[
                    example_idx
                ][token_idx + offset]

    return out_token_features


def update_evaluation_parameters(config: Dict[Text, Any]) -> Dict[Text, Any]:
    """
    If EVAL_NUM_EPOCHS is set to -1, evaluate at the end of the training.

    Args:
        config: model configuration

    Returns: updated model configuration
    """

    if config[EVAL_NUM_EPOCHS] == -1:
        config[EVAL_NUM_EPOCHS] = config[EPOCHS]
    elif config[EVAL_NUM_EPOCHS] < 1:
        raise ValueError(
            f"'{EVAL_NUM_EXAMPLES}' is set to "
            f"'{config[EVAL_NUM_EPOCHS]}'. "
            f"Only values > 1 are allowed for this configuration value."
        )

    return config


def load_tf_hub_model(model_url: Text) -> Any:
    """Load model from cache if possible, otherwise from TFHub"""

    import tensorflow_hub as tfhub

    # needed to load the ConveRT model
    # noinspection PyUnresolvedReferences
    import tensorflow_text
    import os

    # required to take care of cases when other files are already
    # stored in the default TFHUB_CACHE_DIR
    try:
        return tfhub.load(model_url)
    except OSError:
        directory = io_utils.create_temporary_directory()
        os.environ["TFHUB_CACHE_DIR"] = directory
        return tfhub.load(model_url)


def _replace_deprecated_option(
    old_option: Text,
    new_option: Union[Text, List[Text]],
    config: Dict[Text, Any],
    warn_until_version: Text = NEXT_MAJOR_VERSION_FOR_DEPRECATIONS,
) -> Dict[Text, Any]:
    if old_option in config:
        if isinstance(new_option, str):
            rasa.shared.utils.io.raise_deprecation_warning(
                f"Option '{old_option}' got renamed to '{new_option}'. "
                f"Please update your configuration file.",
                warn_until_version=warn_until_version,
            )
            config[new_option] = config[old_option]
        else:
            rasa.shared.utils.io.raise_deprecation_warning(
                f"Option '{old_option}' got renamed to "
                f"a dictionary '{new_option[0]}' with a key '{new_option[1]}'. "
                f"Please update your configuration file.",
                warn_until_version=warn_until_version,
            )
            option_dict = config.get(new_option[0], {})
            option_dict[new_option[1]] = config[old_option]
            config[new_option[0]] = option_dict

    return config


def check_deprecated_options(config: Dict[Text, Any]) -> Dict[Text, Any]:
    """
    If old model configuration parameters are present in the provided config, replace
    them with the new parameters and log a warning.
    Args:
        config: model configuration

    Returns: updated model configuration
    """

    # note: call _replace_deprecated_option() here when there are options to deprecate

    return config<|MERGE_RESOLUTION|>--- conflicted
+++ resolved
@@ -8,7 +8,6 @@
 from rasa.nlu.constants import NUMBER_OF_SUB_TOKENS
 from rasa.nlu.tokenizers.tokenizer import Token
 import rasa.utils.io as io_utils
-from rasa.utils import common as common_utils
 from rasa.utils.tensorflow.constants import (
     LOSS_TYPE,
     SIMILARITY_TYPE,
@@ -57,28 +56,12 @@
     return config
 
 
-<<<<<<< HEAD
 def align_token_features(
     list_of_tokens: List[List[Token]],
     in_token_features: np.ndarray,
     shape: Optional[Tuple] = None,
 ) -> np.ndarray:
     """Align token features to match tokens.
-=======
-def align_tokens(
-    tokens_in: List[Text],
-    token_end: int,
-    token_start: int,
-    unk_token: Optional[Text] = None,
-) -> List[Token]:
-    """Align sub-tokens of Language model with tokens return by the WhitespaceTokenizer.
-
-    As a language model might split a single word into multiple tokens, we need to make
-    sure that the start and end value of first and last sub-token matches the
-    start and end value of the token return by the WhitespaceTokenizer as the
-    entities are using those start and end values.
-    """
->>>>>>> 175ad376
 
     ConveRTTokenizer, LanguageModelTokenizers might split up tokens into sub-tokens.
     We need to take the mean of the sub-token vectors and take that as token vector.
@@ -88,7 +71,6 @@
         in_token_features: token features from ConveRT
         shape: shape of feature matrix
 
-<<<<<<< HEAD
     Returns:
         Token features.
     """
@@ -109,34 +91,6 @@
                     in_token_features[example_idx][token_start_idx:token_end_idx],
                     axis=0,
                 )
-=======
-    for index, string in enumerate(tokens_in):
-        # There is absolute no guarantee that the length of OOV token is always 1.
-        # But some documents (e.g.
-        # https://mccormickml.com/2019/05/14/BERT-word-embeddings-tutorial/#22-tokenization)
-        # show that it very likely to be 1 in most case.
-        # It seems that OOV tokens in most languages (except for Chinese) are emoji characters.
-        # Chinese language has lots of characters, some rare characters may become OOV.
-        # This is not a perfect solution, but in practice it can solve most issues related to OOV
-        string_len = len(string) if unk_token is None or string != unk_token else 1
-
-        if index == 0:
-            if index == len(tokens_in) - 1:
-                s_token_end = token_end
-            else:
-                s_token_end = current_token_offset + string_len
-            tokens_out.append(Token(string, token_start, end=s_token_end))
-        elif index == len(tokens_in) - 1:
-            tokens_out.append(Token(string, current_token_offset, end=token_end))
-        else:
-            tokens_out.append(
-                Token(
-                    string, current_token_offset, end=current_token_offset + string_len
-                )
-            )
-
-        current_token_offset += string_len
->>>>>>> 175ad376
 
                 offset += number_sub_words - 1
 
