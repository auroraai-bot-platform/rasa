from collections import defaultdict
import logging
import scipy.sparse
import typing
from typing import (
    List,
    Optional,
    Text,
    Dict,
    Tuple,
    Union,
    Generator,
    Callable,
    ValuesView,
    Any,
)
import numpy as np
from tqdm import tqdm
from sklearn.model_selection import train_test_split
import tensorflow as tf
from tensor2tensor.models.transformer import (
    transformer_base,
    transformer_prepare_encoder,
    transformer_encoder,
)
from tensor2tensor.layers.common_attention import large_compatible_negative
from rasa.utils.common import is_logging_disabled


if typing.TYPE_CHECKING:
    from tensor2tensor.utils.hparam import HParams

# avoid warning println on contrib import - remove for tf 2
tf.contrib._warning = None
logger = logging.getLogger(__name__)


# namedtuple for all tf session related data
SessionData = Dict[Text, List[np.ndarray]]


def load_tf_config(config: Dict[Text, Any]) -> Optional[tf.compat.v1.ConfigProto]:
    """Prepare `tf.compat.v1.ConfigProto` for training"""
    if config.get("tf_config") is not None:
        return tf.compat.v1.ConfigProto(**config.pop("tf_config"))
    else:
        return None


# noinspection PyPep8Naming
def train_val_split(
    session_data: "SessionData",
    evaluate_on_num_examples: int,
    random_seed: int,
    label_key: Text,
) -> Tuple["SessionData", "SessionData"]:
    """Create random hold out validation set using stratified split."""
    if label_key not in session_data or len(session_data[label_key]) > 1:
        raise ValueError(f"Key '{label_key}' not in SessionData.")

    label_counts = dict(
        zip(*np.unique(session_data[label_key][0], return_counts=True, axis=0))
    )

    check_train_test_sizes(evaluate_on_num_examples, label_counts, session_data)

    counts = np.array([label_counts[label] for label in session_data[label_key][0]])

    multi_values = []
    [
        multi_values.append(v[counts > 1])
        for values in session_data.values()
        for v in values
    ]

    solo_values = []
    [
        solo_values.append(v[counts == 1])
        for values in session_data.values()
        for v in values
    ]

    output_values = train_test_split(
        *multi_values,
        test_size=evaluate_on_num_examples,
        random_state=random_seed,
        stratify=session_data[label_key][0][counts > 1],
    )

    session_data_train, session_data_val = convert_train_test_split(
        output_values, session_data, solo_values
    )

    return session_data_train, session_data_val


def check_train_test_sizes(
    evaluate_on_num_examples: int,
    label_counts: Dict[Any, int],
    session_data: SessionData,
):
    num_examples = get_number_of_examples(session_data)

    if evaluate_on_num_examples >= num_examples - len(label_counts):
        raise ValueError(
            f"Validation set of {evaluate_on_num_examples} is too large. Remaining train set "
            "should be at least equal to number of classes {len(label_counts)}."
        )
    elif evaluate_on_num_examples < len(label_counts):
        raise ValueError(
            f"Validation set of {evaluate_on_num_examples} is too small. It should be "
            "at least equal to number of classes {label_counts}."
        )


def convert_train_test_split(
    output_values: List[Any], session_data: SessionData, solo_values: List[Any]
):
    keys = [k for k in session_data.keys()]

    session_data_train = defaultdict(list)
    session_data_val = defaultdict(list)

    # output_values = x_train, x_val, y_train, y_val, z_train, z_val, etc.
    # order is kept, so first session_data.X values, then session_data.Y values, and
    # finally session_data.labels values

    # train datasets have an even index
    for i in range(len(session_data)):
        session_data_train[keys[i]].append(
            combine_features(output_values[i * 2], solo_values[i])
        )

    # val datasets have an odd index
    for i in range(len(session_data)):
        session_data_val[keys[i]].append(output_values[(i * 2) + 1])

    return session_data_train, session_data_val


def combine_features(
    feature_1: Union[np.ndarray, scipy.sparse.spmatrix],
    feature_2: Union[np.ndarray, scipy.sparse.spmatrix],
) -> Union[np.ndarray, scipy.sparse.spmatrix]:
    if isinstance(feature_1, scipy.sparse.spmatrix) and isinstance(
        feature_2, scipy.sparse.spmatrix
    ):
        if feature_2.shape[0] == 0:
            return feature_1
        if feature_1.shape[0] == 0:
            return feature_2
        return scipy.sparse.vstack([feature_1, feature_2])

    return np.concatenate([feature_1, feature_2])


def shuffle_session_data(session_data: "SessionData") -> "SessionData":
    """Shuffle session data."""
    data_points = get_number_of_examples(session_data)
    ids = np.random.permutation(data_points)
    return session_data_for_ids(session_data, ids)


def session_data_for_ids(session_data: SessionData, ids: np.ndarray):
    """Filter session data by ids."""
    new_session_data = defaultdict(list)
    for k, values in session_data.items():
        for v in values:
            new_session_data[k].append(v[ids])
    return new_session_data


def split_session_data_by_label(
    session_data: "SessionData", label_key: Text, unique_label_ids: "np.ndarray"
) -> List["SessionData"]:
    """Reorganize session data into a list of session data with the same labels."""
    if label_key not in session_data or len(session_data[label_key]) > 1:
        raise ValueError(f"Key '{label_key}' not in SessionData.labels.")

    label_data = []
    for label_id in unique_label_ids:
        ids = session_data[label_key][0] == label_id
        label_data.append(session_data_for_ids(session_data, ids))
    return label_data


# noinspection PyPep8Naming
def balance_session_data(
    session_data: "SessionData", batch_size: int, shuffle: bool, label_key: Text
) -> "SessionData":
    """Mix session data to account for class imbalance.

    This batching strategy puts rare classes approximately in every other batch,
    by repeating them. Mimics stratified batching, but also takes into account
    that more populated classes should appear more often.
    """
    if label_key not in session_data or len(session_data[label_key]) > 1:
        raise ValueError(f"Key '{label_key}' not in SessionData.labels.")

    unique_label_ids, counts_label_ids = np.unique(
        session_data[label_key][0], return_counts=True, axis=0
    )
    num_label_ids = len(unique_label_ids)

    # need to call every time, so that the data is shuffled inside each class
    label_data = split_session_data_by_label(session_data, label_key, unique_label_ids)

    data_idx = [0] * num_label_ids
    num_data_cycles = [0] * num_label_ids
    skipped = [False] * num_label_ids

    new_session_data = defaultdict(list)

    while min(num_data_cycles) == 0:
        if shuffle:
            indices_of_labels = np.random.permutation(num_label_ids)
        else:
            indices_of_labels = range(num_label_ids)

        for index in indices_of_labels:
            if num_data_cycles[index] > 0 and not skipped[index]:
                skipped[index] = True
                continue
            else:
                skipped[index] = False

            for k, values in label_data[index].items():
                for i, v in enumerate(values):
                    if len(new_session_data[k]) < i + 1:
                        new_session_data[k].append([])
                    new_session_data[k][i].append(
                        v[data_idx[index] : data_idx[index] + 1][0]
                    )

            data_idx[index] += 1
            if data_idx[index] >= counts_label_ids[index]:
                num_data_cycles[index] += 1
                data_idx[index] = 0

            if min(num_data_cycles) > 0:
                break

    new_session_data = {
        k: [np.array(v) for v in values] for k, values in new_session_data.items()
    }

    return new_session_data


def concatenate_data(
    data_dict: Dict[Text, Union[np.ndarray, List[scipy.sparse.spmatrix]]]
) -> Dict[Text, Union[np.ndarray, List[scipy.sparse.spmatrix]]]:
    new_dict = {}
    for k, v in data_dict.items():
        if isinstance(v[0], scipy.sparse.spmatrix):
            new_dict[k] = scipy.sparse.vstack(v)
        else:
            new_dict[k] = np.concatenate(v)
    return new_dict


def get_number_of_examples(session_data: SessionData):
    example_lengths = [v.shape[0] for values in session_data.values() for v in values]

    # check if number of examples is the same for all X
    if not all(length == example_lengths[0] for length in example_lengths):
        raise ValueError(
            f"Number of examples differs for X ({session_data.keys()}). There should "
            f"be the same."
        )

    return example_lengths[0]


def gen_batch(
    session_data: "SessionData",
    batch_size: int,
    label_key: Text,
    batch_strategy: Text = "sequence",
    shuffle: bool = False,
) -> Generator[Tuple, None, None]:
    """Generate batches."""
    if shuffle:
        session_data = shuffle_session_data(session_data)

    if batch_strategy == "balanced":
        session_data = balance_session_data(
            session_data, batch_size, shuffle, label_key
        )

    num_examples = get_number_of_examples(session_data)
    num_batches = num_examples // batch_size + int(num_examples % batch_size > 0)

    for batch_num in range(num_batches):
        start = batch_num * batch_size
        end = start + batch_size

        yield prepare_batch(session_data, start, end)


def prepare_batch(session_data: SessionData, start: Optional[int] = None, end: Optional[int] = None):
    batch_data = []

    for values in session_data.values():
        # add None for not present values during processing
        if not values:
            batch_data.append(None)
            continue

        for v in values:
            if start is not None and end is not None:
                _data = v[start:end]
            elif start is not None:
                _data = v[start:]
            elif end is not None:
                _data = v[:end]
            else:
                _data = v[:]

            if isinstance(_data[0], scipy.sparse.spmatrix):
                batch_data = batch_data + scipy_matrix_to_values(_data)
            else:
                batch_data.append(pad_data(_data))

    # len of batch_data is equal to the number of keys in session data
    return tuple(batch_data)


def scipy_matrix_to_values(array_of_sparse: np.ndarray) -> List[np.ndarray]:
    seq_len = max([x.shape[0] for x in array_of_sparse])
    coo = [x.tocoo() for x in array_of_sparse]
    data = [v for x in array_of_sparse for v in x.data]

    indices = [
        ids for i, x in enumerate(coo) for ids in zip([i] * len(x.row), x.row, x.col)
    ]
    shape = (len(array_of_sparse), seq_len, array_of_sparse[0].shape[-1])

    return [
        np.array(indices).astype(np.int64),
        np.array(data).astype(np.float64),
        np.array(shape).astype(np.int64),
    ]


# TODO types, could be tf.Tensor or Tuple for shape - still relevant?
def values_to_sparse_tensor(
    indices: np.ndarray, data: np.ndarray, shape: np.ndarray
) -> tf.SparseTensor:
<<<<<<< HEAD
    # make sure indices and shape have the correct type
    indices = tf.cast(indices, dtype=tf.int64)
    shape = tf.cast(shape, dtype=tf.int64)

=======
>>>>>>> 26354648
    return tf.SparseTensor(indices, data, shape)


def pad_data(data: np.ndarray) -> np.ndarray:
    """
    Pad data of different lengths.
    Data is padded with zeros. Zeros are added to the beginning of data.
    """
    if data[0].ndim == 0:
        return data

    data_size = len(data)
    feature_len = max([x.shape[-1] for x in data])

    if data[0].ndim == 1:
        data_padded = np.zeros([data_size, feature_len], dtype=data[0].dtype)
        for i in range(data_size):
            data_padded[i, : data[i].shape[0]] = data[i]
    else:
        max_seq_len = max([x.shape[0] for x in data])
        data_padded = np.zeros(
            [data_size, max_seq_len, feature_len], dtype=data[0].dtype
        )
        for i in range(data_size):
            data_padded[i, : data[i].shape[0], :] = data[i]

    return data_padded.astype(np.float64)


def batch_to_session_data(
    batch: Union[Tuple[np.ndarray], Tuple[tf.Tensor]], session_data: SessionData
):
    """
    Batch contains any number of batch data. The order is equal to the
    key-value pairs in session data. As sparse data were converted into indices, data,
    shape before, this methods converts them into sparse tensors. Dense data is
    kept.
    """
    batch_data = defaultdict(list)
    idx = 0

    for k, values in session_data.items():
        for v in values:
            if isinstance(v[0], scipy.sparse.spmatrix):
                # explicitly substitute last dimension in shape with known static value
                batch_data[k].append(
                    values_to_sparse_tensor(
                        batch[idx],
                        batch[idx + 1],
                        [batch[idx + 2][0], batch[idx + 2][1], v[0].shape[-1]],
                    )
                )
                idx += 3
            else:
                batch_data[k].append(batch[idx])
                idx += 1

    return batch_data


# noinspection PyPep8Naming
def create_tf_dataset(
    session_data: "SessionData",
    batch_size: Union["tf.Tensor", int],
    label_key: Text,
    batch_strategy: Text = "sequence",
    shuffle: bool = False,
) -> "tf.data.Dataset":
    """Create tf dataset."""

    shapes, types = get_shapes_types(session_data)

    return tf.data.Dataset.from_generator(
        lambda batch_size_: gen_batch(
            session_data, batch_size_, label_key, batch_strategy, shuffle
        ),
        output_types=types,
        output_shapes=shapes,
        args=([batch_size]),
    )


def get_shapes_types(session_data: SessionData) -> Tuple:
    types = []
    shapes = []

    def append_shape(v: np.ndarray):
        if isinstance(v[0], scipy.sparse.spmatrix):
            # scipy matrix is converted into indices, data, shape
            shapes.append((None, v[0].ndim + 1))
            shapes.append((None))
            shapes.append((v[0].ndim + 1))
        elif v[0].ndim == 0:
            shapes.append((None))
        elif v[0].ndim == 1:
            shapes.append((None, v[0].shape[-1]))
        else:
            shapes.append((None, None, v[0].shape[-1]))

    def append_type(v: np.ndarray):
        if isinstance(v[0], scipy.sparse.spmatrix):
            # scipy matrix is converted into indices, data, shape
            types.append(tf.int64)
            types.append(tf.float64)
            types.append(tf.int64)
        else:
            types.append(v.dtype)

    for values in session_data.values():
        for v in values:
            append_shape(v)
            append_type(v)

    return tuple(shapes), tuple(types)


def create_iterator_init_datasets(
    session_data: "SessionData",
    eval_session_data: "SessionData",
    batch_size: Union["tf.Tensor", int],
    batch_strategy: Text,
    label_key: Text,
) -> Tuple["tf.data.Iterator", "tf.Operation", "tf.Operation"]:
    """Create iterator and init datasets."""

    train_dataset = create_tf_dataset(
        session_data,
        batch_size,
        label_key=label_key,
        batch_strategy=batch_strategy,
        shuffle=True,
    )

    iterator = tf.data.Iterator.from_structure(
        train_dataset.output_types, train_dataset.output_shapes
    )

    train_init_op = iterator.make_initializer(train_dataset)

    if eval_session_data is not None:
        eval_init_op = iterator.make_initializer(
            create_tf_dataset(eval_session_data, batch_size, label_key=label_key)
        )
    else:
        eval_init_op = None

    return iterator, train_init_op, eval_init_op


# noinspection PyPep8Naming
def create_tf_fnn(
    x_in: "tf.Tensor",
    layer_sizes: List[int],
    droprate: float,
    C2: float,
    is_training: "tf.Tensor",
    layer_name_suffix: Text,
    activation: Optional[Callable] = tf.nn.relu,
    use_bias: bool = True,
    kernel_initializer: Optional["tf.keras.initializers.Initializer"] = None,
) -> "tf.Tensor":
    """Create nn with hidden layers and name suffix."""

    reg = tf.contrib.layers.l2_regularizer(C2)
    x = tf.nn.relu(x_in)
    for i, layer_size in enumerate(layer_sizes):
        x = tf.layers.dense(
            inputs=x,
            units=layer_size,
            activation=activation,
            use_bias=use_bias,
            kernel_initializer=kernel_initializer,
            kernel_regularizer=reg,
            name="hidden_layer_{}_{}".format(layer_name_suffix, i),
            reuse=tf.AUTO_REUSE,
        )
        x = tf.layers.dropout(x, rate=droprate, training=is_training)
    return x


def tf_normalize_if_cosine(x: "tf.Tensor", similarity_type: Text) -> "tf.Tensor":
    """Normalize embedding if similarity type is cosine."""

    if similarity_type == "cosine":
        return tf.nn.l2_normalize(x, -1)
    elif similarity_type == "inner":
        return x
    else:
        raise ValueError(
            "Wrong similarity type '{}', "
            "should be 'cosine' or 'inner'"
            "".format(similarity_type)
        )


# noinspection PyPep8Naming
def create_tf_embed(
    x: "tf.Tensor",
    embed_dim: int,
    C2: float,
    similarity_type: Text,
    layer_name_suffix: Text,
) -> "tf.Tensor":
    """Create dense embedding layer with a name."""

    reg = tf.contrib.layers.l2_regularizer(C2)
    embed_x = tf.layers.dense(
        inputs=x,
        units=embed_dim,
        activation=None,
        kernel_regularizer=reg,
        name="embed_layer_{}".format(layer_name_suffix),
        reuse=tf.AUTO_REUSE,
    )
    # normalize embedding vectors for cosine similarity
    return tf_normalize_if_cosine(embed_x, similarity_type)


def create_t2t_hparams(
    num_transformer_layers: int,
    transformer_size: int,
    num_heads: int,
    droprate: float,
    pos_encoding: Text,
    max_seq_length: int,
    is_training: "tf.Tensor",
) -> "HParams":
    """Create parameters for t2t transformer."""

    hparams = transformer_base()

    hparams.num_hidden_layers = num_transformer_layers
    hparams.hidden_size = transformer_size
    # it seems to be factor of 4 for transformer architectures in t2t
    hparams.filter_size = hparams.hidden_size * 4
    hparams.num_heads = num_heads
    hparams.relu_dropout = droprate
    hparams.pos = pos_encoding

    hparams.max_length = max_seq_length

    hparams.unidirectional_encoder = True

    hparams.self_attention_type = "dot_product_relative_v2"
    hparams.max_relative_position = 5
    hparams.add_relative_to_values = True

    # When not in training mode, set all forms of dropout to zero.
    for key, value in hparams.values().items():
        if key.endswith("dropout") or key == "label_smoothing":
            setattr(hparams, key, value * tf.cast(is_training, tf.float32))

    return hparams


# noinspection PyUnresolvedReferences
# noinspection PyPep8Naming
def create_t2t_transformer_encoder(
    x_in: "tf.Tensor",
    mask: "tf.Tensor",
    attention_weights: Dict[Text, "tf.Tensor"],
    hparams: "HParams",
    C2: float,
    is_training: "tf.Tensor",
) -> "tf.Tensor":
    """Create t2t transformer encoder."""

    with tf.variable_scope("transformer", reuse=tf.AUTO_REUSE):
        x = create_tf_fnn(
            x_in,
            [hparams.hidden_size],
            hparams.layer_prepostprocess_dropout,
            C2,
            is_training,
            layer_name_suffix="pre_embed",
            activation=None,
            use_bias=False,
            kernel_initializer=tf.random_normal_initializer(
                0.0, hparams.hidden_size ** -0.5
            ),
        )
        if hparams.multiply_embedding_mode == "sqrt_depth":
            x *= hparams.hidden_size ** 0.5

        x *= tf.expand_dims(mask, -1)
        (
            x,
            self_attention_bias,
            encoder_decoder_attention_bias,
        ) = transformer_prepare_encoder(x, None, hparams)

        x *= tf.expand_dims(mask, -1)

        x = tf.nn.dropout(x, 1.0 - hparams.layer_prepostprocess_dropout)

        attn_bias_for_padding = None
        # Otherwise the encoder will just use encoder_self_attention_bias.
        if hparams.unidirectional_encoder:
            attn_bias_for_padding = encoder_decoder_attention_bias

        x = transformer_encoder(
            x,
            self_attention_bias,
            hparams,
            nonpadding=mask,
            save_weights_to=attention_weights,
            attn_bias_for_padding=attn_bias_for_padding,
        )

        x *= tf.expand_dims(mask, -1)

        return tf.nn.dropout(tf.nn.relu(x), 1.0 - hparams.layer_prepostprocess_dropout)


def _tf_make_flat(x: "tf.Tensor") -> "tf.Tensor":
    """Make tensor 2D."""

    return tf.reshape(x, (-1, x.shape[-1]))


def _tf_sample_neg(
    batch_size: "tf.Tensor", all_bs: "tf.Tensor", neg_ids: "tf.Tensor"
) -> "tf.Tensor":
    """Sample negative examples for given indices"""

    tiled_all_bs = tf.tile(tf.expand_dims(all_bs, 0), (batch_size, 1, 1))

    return tf.batch_gather(tiled_all_bs, neg_ids)


def _tf_calc_iou_mask(
    pos_b: "tf.Tensor", all_bs: "tf.Tensor", neg_ids: "tf.Tensor"
) -> "tf.Tensor":
    """Calculate IOU mask for given indices"""

    pos_b_in_flat = tf.expand_dims(pos_b, -2)
    neg_b_in_flat = _tf_sample_neg(tf.shape(pos_b)[0], all_bs, neg_ids)

    intersection_b_in_flat = tf.minimum(neg_b_in_flat, pos_b_in_flat)
    union_b_in_flat = tf.maximum(neg_b_in_flat, pos_b_in_flat)

    iou = tf.reduce_sum(intersection_b_in_flat, -1) / tf.reduce_sum(union_b_in_flat, -1)
    return 1.0 - tf.nn.relu(tf.sign(1.0 - iou))


def _tf_get_negs(
    all_embed: "tf.Tensor", all_raw: "tf.Tensor", raw_pos: "tf.Tensor", num_neg: int
) -> Tuple["tf.Tensor", "tf.Tensor"]:
    """Get negative examples from given tensor."""

    if len(raw_pos.shape) == 3:
        batch_size = tf.shape(raw_pos)[0]
        seq_length = tf.shape(raw_pos)[1]
    else:  # len(raw_pos.shape) == 2
        batch_size = tf.shape(raw_pos)[0]
        seq_length = 1

    raw_flat = _tf_make_flat(raw_pos)

    total_candidates = tf.shape(all_embed)[0]

    all_indices = tf.tile(
        tf.expand_dims(tf.range(0, total_candidates, 1), 0),
        (batch_size * seq_length, 1),
    )
    shuffled_indices = tf.transpose(
        tf.random.shuffle(tf.transpose(all_indices, (1, 0))), (1, 0)
    )
    neg_ids = shuffled_indices[:, :num_neg]

    bad_negs = _tf_calc_iou_mask(raw_flat, all_raw, neg_ids)
    if len(raw_pos.shape) == 3:
        bad_negs = tf.reshape(bad_negs, (batch_size, seq_length, -1))

    neg_embed = _tf_sample_neg(batch_size * seq_length, all_embed, neg_ids)
    if len(raw_pos.shape) == 3:
        neg_embed = tf.reshape(
            neg_embed, (batch_size, seq_length, -1, all_embed.shape[-1])
        )

    return neg_embed, bad_negs


def sample_negatives(
    a_embed: "tf.Tensor",
    b_embed: "tf.Tensor",
    b_raw: "tf.Tensor",
    all_b_embed: "tf.Tensor",
    all_b_raw: "tf.Tensor",
    num_neg: int,
) -> Tuple[
    "tf.Tensor", "tf.Tensor", "tf.Tensor", "tf.Tensor", "tf.Tensor", "tf.Tensor"
]:
    """Sample negative examples."""

    neg_dial_embed, dial_bad_negs = _tf_get_negs(
        _tf_make_flat(a_embed), _tf_make_flat(b_raw), b_raw, num_neg
    )

    neg_bot_embed, bot_bad_negs = _tf_get_negs(all_b_embed, all_b_raw, b_raw, num_neg)
    return (
        tf.expand_dims(a_embed, -2),
        tf.expand_dims(b_embed, -2),
        neg_dial_embed,
        neg_bot_embed,
        dial_bad_negs,
        bot_bad_negs,
    )


def tf_dense_layer_for_sparse(
    inputs: tf.SparseTensor,
    units: int,
    name: Text,
    C2: float,
    activation: Optional[Callable] = tf.nn.relu,
    use_bias: bool = True,
) -> tf.Tensor:
    """Idea from
    https://medium.com/dailymotion/how-to-design-deep-learning-models-with-sparse-inputs-in-tensorflow-keras-fd5e754abec1
    """

    if not isinstance(inputs, tf.SparseTensor):
        raise

    with tf.variable_scope("dense_layer_for_sparse_" + name, reuse=tf.AUTO_REUSE):
        kernel_regularizer = tf.contrib.layers.l2_regularizer(C2)
        kernel = tf.get_variable(
            "kernel",
            shape=[inputs.shape[-1], units],
            dtype=inputs.dtype,
            regularizer=kernel_regularizer,
        )
        bias = tf.get_variable("bias", shape=[units], dtype=inputs.dtype)

        # outputs will be 2D
        outputs = tf.sparse.matmul(
            tf.sparse.reshape(inputs, [-1, tf.shape(inputs)[-1]]), kernel
        )

        if len(inputs.shape) == 3:
            # reshape back
            outputs = tf.reshape(
                outputs, (tf.shape(inputs)[0], tf.shape(inputs)[1], -1)
            )

        if use_bias:
            outputs = tf.nn.bias_add(outputs, bias)

    if activation is None:
        return outputs

    return activation(outputs)


def tf_raw_sim(
    a: "tf.Tensor", b: "tf.Tensor", mask: Optional["tf.Tensor"]
) -> "tf.Tensor":
    """Calculate similarity between given tensors."""

    sim = tf.reduce_sum(a * b, -1)
    if mask is not None:
        sim *= tf.expand_dims(mask, 2)

    return sim


def tf_sim(
    pos_dial_embed: "tf.Tensor",
    pos_bot_embed: "tf.Tensor",
    neg_dial_embed: "tf.Tensor",
    neg_bot_embed: "tf.Tensor",
    dial_bad_negs: "tf.Tensor",
    bot_bad_negs: "tf.Tensor",
    mask: Optional["tf.Tensor"],
) -> Tuple["tf.Tensor", "tf.Tensor", "tf.Tensor", "tf.Tensor", "tf.Tensor"]:
    """Define similarity."""

    # calculate similarity with several
    # embedded actions for the loss
    neg_inf = large_compatible_negative(pos_dial_embed.dtype)

    sim_pos = tf_raw_sim(pos_dial_embed, pos_bot_embed, mask)
    sim_neg = tf_raw_sim(pos_dial_embed, neg_bot_embed, mask) + neg_inf * bot_bad_negs
    sim_neg_bot_bot = (
        tf_raw_sim(pos_bot_embed, neg_bot_embed, mask) + neg_inf * bot_bad_negs
    )
    sim_neg_dial_dial = (
        tf_raw_sim(pos_dial_embed, neg_dial_embed, mask) + neg_inf * dial_bad_negs
    )
    sim_neg_bot_dial = (
        tf_raw_sim(pos_bot_embed, neg_dial_embed, mask) + neg_inf * dial_bad_negs
    )

    # output similarities between user input and bot actions
    # and similarities between bot actions and similarities between user inputs
    return sim_pos, sim_neg, sim_neg_bot_bot, sim_neg_dial_dial, sim_neg_bot_dial


def tf_calc_accuracy(sim_pos: "tf.Tensor", sim_neg: "tf.Tensor") -> "tf.Tensor":
    """Calculate accuracy"""

    max_all_sim = tf.reduce_max(tf.concat([sim_pos, sim_neg], -1), -1)
    return tf.reduce_mean(
        tf.cast(tf.math.equal(max_all_sim, tf.squeeze(sim_pos, -1)), tf.float32)
    )


# noinspection PyPep8Naming
def tf_loss_margin(
    sim_pos: "tf.Tensor",
    sim_neg: "tf.Tensor",
    sim_neg_bot_bot: "tf.Tensor",
    sim_neg_dial_dial: "tf.Tensor",
    sim_neg_bot_dial: "tf.Tensor",
    mask: Optional["tf.Tensor"],
    mu_pos: float,
    mu_neg: float,
    use_max_sim_neg: bool,
    C_emb: float,
) -> "tf.Tensor":
    """Define max margin loss."""

    # loss for maximizing similarity with correct action
    loss = tf.maximum(0.0, mu_pos - tf.squeeze(sim_pos, -1))

    # loss for minimizing similarity with `num_neg` incorrect actions
    if use_max_sim_neg:
        # minimize only maximum similarity over incorrect actions
        max_sim_neg = tf.reduce_max(sim_neg, -1)
        loss += tf.maximum(0.0, mu_neg + max_sim_neg)
    else:
        # minimize all similarities with incorrect actions
        max_margin = tf.maximum(0.0, mu_neg + sim_neg)
        loss += tf.reduce_sum(max_margin, -1)

    # penalize max similarity between pos bot and neg bot embeddings
    max_sim_neg_bot = tf.maximum(0.0, tf.reduce_max(sim_neg_bot_bot, -1))
    loss += max_sim_neg_bot * C_emb

    # penalize max similarity between pos dial and neg dial embeddings
    max_sim_neg_dial = tf.maximum(0.0, tf.reduce_max(sim_neg_dial_dial, -1))
    loss += max_sim_neg_dial * C_emb

    # penalize max similarity between pos bot and neg dial embeddings
    max_sim_neg_dial = tf.maximum(0.0, tf.reduce_max(sim_neg_bot_dial, -1))
    loss += max_sim_neg_dial * C_emb

    if mask is not None:
        # mask loss for different length sequences
        loss *= mask
        # average the loss over sequence length
        loss = tf.reduce_sum(loss, -1) / tf.reduce_sum(mask, 1)

    # average the loss over the batch
    loss = tf.reduce_mean(loss)

    # add regularization losses
    loss += tf.losses.get_regularization_loss()

    return loss


def tf_loss_softmax(
    sim_pos: "tf.Tensor",
    sim_neg: "tf.Tensor",
    sim_neg_bot_bot: "tf.Tensor",
    sim_neg_dial_dial: "tf.Tensor",
    sim_neg_bot_dial: "tf.Tensor",
    mask: Optional["tf.Tensor"],
    scale_loss: bool,
) -> "tf.Tensor":
    """Define softmax loss."""

    logits = tf.concat(
        [sim_pos, sim_neg, sim_neg_bot_bot, sim_neg_dial_dial, sim_neg_bot_dial], -1
    )

    # create labels for softmax
    if len(logits.shape) == 3:
        pos_labels = tf.ones_like(logits[:, :, :1])
        neg_labels = tf.zeros_like(logits[:, :, 1:])
    else:  # len(logits.shape) == 2
        pos_labels = tf.ones_like(logits[:, :1])
        neg_labels = tf.zeros_like(logits[:, 1:])
    labels = tf.concat([pos_labels, neg_labels], -1)

    if mask is None:
        mask = 1.0

    if scale_loss:
        # mask loss by prediction confidence
        pred = tf.nn.softmax(logits)
        if len(pred.shape) == 3:
            pos_pred = pred[:, :, 0]
        else:  # len(pred.shape) == 2
            pos_pred = pred[:, 0]
        mask *= tf.pow((1 - pos_pred) / 0.5, 4)

    loss = tf.losses.softmax_cross_entropy(labels, logits, mask)
    # add regularization losses
    loss += tf.losses.get_regularization_loss()

    return loss


# noinspection PyPep8Naming
def choose_loss(
    sim_pos: "tf.Tensor",
    sim_neg: "tf.Tensor",
    sim_neg_bot_bot: "tf.Tensor",
    sim_neg_dial_dial: "tf.Tensor",
    sim_neg_bot_dial: "tf.Tensor",
    mask: Optional["tf.Tensor"],
    loss_type: Text,
    mu_pos: float,
    mu_neg: float,
    use_max_sim_neg: bool,
    C_emb: float,
    scale_loss: bool,
) -> "tf.Tensor":
    """Use loss depending on given option."""

    if loss_type == "margin":
        return tf_loss_margin(
            sim_pos,
            sim_neg,
            sim_neg_bot_bot,
            sim_neg_dial_dial,
            sim_neg_bot_dial,
            mask,
            mu_pos,
            mu_neg,
            use_max_sim_neg,
            C_emb,
        )
    elif loss_type == "softmax":
        return tf_loss_softmax(
            sim_pos,
            sim_neg,
            sim_neg_bot_bot,
            sim_neg_dial_dial,
            sim_neg_bot_dial,
            mask,
            scale_loss,
        )
    else:
        raise ValueError(
            "Wrong loss type '{}', "
            "should be 'margin' or 'softmax'"
            "".format(loss_type)
        )


# noinspection PyPep8Naming
def calculate_loss_acc(
    a_embed: "tf.Tensor",
    b_embed: "tf.Tensor",
    b_raw: "tf.Tensor",
    all_b_embed: "tf.Tensor",
    all_b_raw: "tf.Tensor",
    num_neg: int,
    mask: Optional["tf.Tensor"],
    loss_type: Text,
    mu_pos: float,
    mu_neg: float,
    use_max_sim_neg: bool,
    C_emb: float,
    scale_loss: bool,
) -> Tuple["tf.Tensor", "tf.Tensor"]:
    """Calculate loss and accuracy."""

    (
        pos_dial_embed,
        pos_bot_embed,
        neg_dial_embed,
        neg_bot_embed,
        dial_bad_negs,
        bot_bad_negs,
    ) = sample_negatives(a_embed, b_embed, b_raw, all_b_embed, all_b_raw, num_neg)

    # calculate similarities
    (sim_pos, sim_neg, sim_neg_bot_bot, sim_neg_dial_dial, sim_neg_bot_dial) = tf_sim(
        pos_dial_embed,
        pos_bot_embed,
        neg_dial_embed,
        neg_bot_embed,
        dial_bad_negs,
        bot_bad_negs,
        mask,
    )

    acc = tf_calc_accuracy(sim_pos, sim_neg)

    loss = choose_loss(
        sim_pos,
        sim_neg,
        sim_neg_bot_bot,
        sim_neg_dial_dial,
        sim_neg_bot_dial,
        mask,
        loss_type,
        mu_pos,
        mu_neg,
        use_max_sim_neg,
        C_emb,
        scale_loss,
    )

    return loss, acc


def confidence_from_sim(sim: "tf.Tensor", similarity_type: Text) -> "tf.Tensor":
    if similarity_type == "cosine":
        # clip negative values to zero
        return tf.nn.relu(sim)
    else:
        # normalize result to [0, 1] with softmax
        return tf.nn.softmax(sim)


def linearly_increasing_batch_size(
    epoch: int, batch_size: Union[List[int], int], epochs: int
) -> int:
    """Linearly increase batch size with every epoch.

    The idea comes from https://arxiv.org/abs/1711.00489.
    """

    if not isinstance(batch_size, list):
        return int(batch_size)

    if epochs > 1:
        return int(
            batch_size[0] + epoch * (batch_size[1] - batch_size[0]) / (epochs - 1)
        )
    else:
        return int(batch_size[0])


def output_validation_stat(
    eval_init_op: "tf.Operation",
    loss: "tf.Tensor",
    acc: "tf.Tensor",
    session: "tf.Session",
    is_training: "tf.Session",
    batch_size_in: "tf.Tensor",
    ep_batch_size: int,
) -> Tuple[float, float]:
    """Output training statistics"""

    session.run(eval_init_op, feed_dict={batch_size_in: ep_batch_size})
    ep_val_loss = 0
    ep_val_acc = 0
    batches_per_epoch = 0
    while True:
        try:
            batch_val_loss, batch_val_acc = session.run(
                [loss, acc], feed_dict={is_training: False}
            )
            batches_per_epoch += 1
            ep_val_loss += batch_val_loss
            ep_val_acc += batch_val_acc
        except tf.errors.OutOfRangeError:
            break

    return ep_val_loss / batches_per_epoch, ep_val_acc / batches_per_epoch


def train_tf_dataset(
    train_init_op: "tf.Operation",
    eval_init_op: "tf.Operation",
    batch_size_in: "tf.Tensor",
    loss: "tf.Tensor",
    acc: "tf.Tensor",
    train_op: "tf.Tensor",
    session: "tf.Session",
    is_training: "tf.Session",
    epochs: int,
    batch_size: Union[List[int], int],
    evaluate_on_num_examples: int,
    evaluate_every_num_epochs: int,
) -> None:
    """Train tf graph"""

    session.run(tf.global_variables_initializer())

    if evaluate_on_num_examples:
        logger.info(
            "Validation accuracy is calculated every {} epochs"
            "".format(evaluate_every_num_epochs)
        )
    pbar = tqdm(range(epochs), desc="Epochs", disable=is_logging_disabled())

    train_loss = 0
    train_acc = 0
    val_loss = 0
    val_acc = 0
    for ep in pbar:

        ep_batch_size = linearly_increasing_batch_size(ep, batch_size, epochs)

        session.run(train_init_op, feed_dict={batch_size_in: ep_batch_size})

        ep_train_loss = 0
        ep_train_acc = 0
        batches_per_epoch = 0
        while True:
            try:
                _, batch_train_loss, batch_train_acc = session.run(
                    [train_op, loss, acc], feed_dict={is_training: True}
                )
                batches_per_epoch += 1
                ep_train_loss += batch_train_loss
                ep_train_acc += batch_train_acc

            except tf.errors.OutOfRangeError:
                break

        train_loss = ep_train_loss / batches_per_epoch
        train_acc = ep_train_acc / batches_per_epoch

        postfix_dict = {
            "loss": "{:.3f}".format(train_loss),
            "acc": "{:.3f}".format(train_acc),
        }

        if eval_init_op is not None:
            if (ep + 1) % evaluate_every_num_epochs == 0 or (ep + 1) == epochs:
                val_loss, val_acc = output_validation_stat(
                    eval_init_op,
                    loss,
                    acc,
                    session,
                    is_training,
                    batch_size_in,
                    ep_batch_size,
                )

            postfix_dict.update(
                {
                    "val_loss": "{:.3f}".format(val_loss),
                    "val_acc": "{:.3f}".format(val_acc),
                }
            )

        pbar.set_postfix(postfix_dict)

    final_message = (
        "Finished training embedding policy, "
        "train loss={:.3f}, train accuracy={:.3f}"
        "".format(train_loss, train_acc)
    )
    if eval_init_op is not None:
        final_message += (
            ", validation loss={:.3f}, validation accuracy={:.3f}"
            "".format(val_loss, val_acc)
        )
    logger.info(final_message)


def extract_attention(attention_weights) -> Optional["tf.Tensor"]:
    """Extract attention probabilities from t2t dict"""

    attention = [
        tf.expand_dims(t, 0)
        for name, t in attention_weights.items()
        # the strings come from t2t library
        if "multihead_attention/dot_product" in name and not name.endswith("/logits")
    ]

    if attention:
        return tf.concat(attention, 0)


def persist_tensor(name: Text, tensor: "tf.Tensor", graph: "tf.Graph") -> None:
    """Add tensor to collection if it is not None"""

    if tensor is not None:
        graph.clear_collection(name)
        if isinstance(tensor, tuple) or isinstance(tensor, list):
            for t in tensor:
                graph.add_to_collection(name, t)
        else:
            graph.add_to_collection(name, tensor)


def load_tensor(name: Text) -> Optional["tf.Tensor"]:
    """Load tensor or set it to None"""

    tensor_list = tf.get_collection(name)

    if tensor_list is None:
        return tensor_list

    if len(tensor_list) == 1:
        return tensor_list[0]

    return tensor_list<|MERGE_RESOLUTION|>--- conflicted
+++ resolved
@@ -347,13 +347,7 @@
 def values_to_sparse_tensor(
     indices: np.ndarray, data: np.ndarray, shape: np.ndarray
 ) -> tf.SparseTensor:
-<<<<<<< HEAD
-    # make sure indices and shape have the correct type
-    indices = tf.cast(indices, dtype=tf.int64)
-    shape = tf.cast(shape, dtype=tf.int64)
-
-=======
->>>>>>> 26354648
+
     return tf.SparseTensor(indices, data, shape)
 
 
