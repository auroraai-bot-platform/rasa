import datetime

import tensorflow as tf
import tensorflow_addons as tfa
import numpy as np
import logging
import os
import shutil
from collections import defaultdict
from pathlib import Path
from typing import (
    List,
    Text,
    Dict,
    Tuple,
    Union,
    Optional,
    Callable,
    TYPE_CHECKING,
    Any,
)

from tqdm import tqdm
from rasa.constants import CHECKPOINT_MODEL_NAME
from rasa.shared.utils.io import is_logging_disabled
import rasa.utils.io
from rasa.utils.tensorflow.model_data import RasaModelData, FeatureSignature
from rasa.utils.tensorflow.constants import (
    SEQUENCE,
    SENTENCE,
    TENSORBOARD_LOG_LEVEL,
    RANDOM_SEED,
    TENSORBOARD_LOG_DIR,
    CHECKPOINT_MODEL,
    EMBEDDING_DIMENSION,
    REGULARIZATION_CONSTANT,
    SIMILARITY_TYPE,
    WEIGHT_SPARSITY,
    NUM_TRANSFORMER_LAYERS,
    TRANSFORMER_SIZE,
    NUM_HEADS,
    UNIDIRECTIONAL_ENCODER,
    KEY_RELATIVE_ATTENTION,
    VALUE_RELATIVE_ATTENTION,
    MAX_RELATIVE_POSITION,
    NUM_NEG,
    LOSS_TYPE,
    MAX_POS_SIM,
    MAX_NEG_SIM,
    USE_MAX_NEG_SIM,
    NEGATIVE_MARGIN_SCALE,
    HIDDEN_LAYERS_SIZES,
    DROP_RATE,
    DENSE_DIMENSION,
    CONCAT_DIMENSION,
    DROP_RATE_ATTENTION,
)
from rasa.utils.tensorflow import layers
from rasa.utils.tensorflow.transformer import TransformerEncoder

if TYPE_CHECKING:
    from tensorflow.python.ops.summary_ops_v2 import ResourceSummaryWriter

logger = logging.getLogger(__name__)


TENSORBOARD_LOG_LEVELS = ["epoch", "minibatch"]


# noinspection PyMethodOverriding
class RasaModel(tf.keras.models.Model):
    """Completely override all public methods of keras Model.

    Cannot be used as tf.keras.Model
    """

    def __init__(
        self,
        random_seed: Optional[int] = None,
        tensorboard_log_dir: Optional[Text] = None,
        tensorboard_log_level: Optional[Text] = "epoch",
        checkpoint_model: Optional[bool] = False,
        **kwargs,
    ) -> None:
        """Initialize the RasaModel.

        Args:
            random_seed: set the random seed to get reproducible results
        """
        super().__init__(**kwargs)

        self.total_loss = tf.keras.metrics.Mean(name="t_loss")
        self.metrics_to_log = ["t_loss"]

        self._training = None  # training phase should be defined when building a graph

        self._predict_function = None

        self.random_seed = random_seed

        self.tensorboard_log_dir = tensorboard_log_dir
        self.tensorboard_log_level = tensorboard_log_level

        self.train_summary_writer = None
        self.test_summary_writer = None
        self.model_summary_file = None
        self.tensorboard_log_on_epochs = True

        self.best_metrics_so_far = {}
        self.checkpoint_model = checkpoint_model
        self.best_model_file = None
        self.best_model_epoch = -1
        if self.checkpoint_model:
            model_checkpoint_dir = rasa.utils.io.create_temporary_directory()
            self.best_model_file = os.path.join(
                model_checkpoint_dir, f"{CHECKPOINT_MODEL_NAME}.tf_model"
            )

    def _set_up_tensorboard_writer(self) -> None:
        if self.tensorboard_log_dir is not None:
            if self.tensorboard_log_level not in TENSORBOARD_LOG_LEVELS:
                raise ValueError(
                    f"Provided '{TENSORBOARD_LOG_LEVEL}' ('{self.tensorboard_log_level}') "
                    f"is invalid! Valid values are: {TENSORBOARD_LOG_LEVELS}"
                )
            self.tensorboard_log_on_epochs = self.tensorboard_log_level == "epoch"

            current_time = datetime.datetime.now().strftime("%Y%m%d-%H%M%S")
            class_name = self.__class__.__name__

            train_log_dir = (
                f"{self.tensorboard_log_dir}/{class_name}/{current_time}/train"
            )
            test_log_dir = (
                f"{self.tensorboard_log_dir}/{class_name}/{current_time}/test"
            )

            self.train_summary_writer = tf.summary.create_file_writer(train_log_dir)
            self.test_summary_writer = tf.summary.create_file_writer(test_log_dir)

            self.model_summary_file = f"{self.tensorboard_log_dir}/{class_name}/{current_time}/model_summary.txt"

    def batch_loss(
        self, batch_in: Union[Tuple[tf.Tensor], Tuple[np.ndarray]]
    ) -> tf.Tensor:
        """Calculates the loss for the given batch.

        Args:
            batch_in: The batch.

        Returns:
            The loss of the given batch.
        """
        raise NotImplementedError

    def batch_predict(
        self, batch_in: Union[Tuple[tf.Tensor], Tuple[np.ndarray]]
    ) -> Dict[Text, tf.Tensor]:
        """Predicts the output of the given batch.

        Args:
            batch_in: The batch.

        Returns:
            The output to predict.
        """
        raise NotImplementedError

    def fit(
        self,
        model_data: RasaModelData,
        epochs: int,
        batch_size: Union[List[int], int],
        evaluate_on_num_examples: int,
        evaluate_every_num_epochs: int,
        batch_strategy: Text,
        silent: bool = False,
        loading: bool = False,
        eager: bool = False,
    ) -> None:
        """Fit model data"""

        # don't setup tensorboard writers when training during loading
        if not loading:
            self._set_up_tensorboard_writer()

        tf.random.set_seed(self.random_seed)
        np.random.seed(self.random_seed)

        disable = silent or is_logging_disabled()

        evaluation_model_data = None
        if evaluate_on_num_examples > 0:
            if not disable:
                logger.info(
                    f"Validation accuracy is calculated every "
                    f"{evaluate_every_num_epochs} epochs."
                )

            model_data, evaluation_model_data = model_data.split(
                evaluate_on_num_examples, self.random_seed
            )

        (
            train_dataset_function,
            tf_train_on_batch_function,
        ) = self._get_tf_train_functions(eager, model_data, batch_strategy)
        (
            evaluation_dataset_function,
            tf_evaluation_on_batch_function,
        ) = self._get_tf_evaluation_functions(eager, evaluation_model_data)

        val_results = {}  # validation is not performed every epoch
        progress_bar = tqdm(range(epochs), desc="Epochs", disable=disable)

        training_steps = 0

        for epoch in progress_bar:
            epoch_batch_size = self.linearly_increasing_batch_size(
                epoch, batch_size, epochs
            )

            training_steps = self._batch_loop(
                train_dataset_function,
                tf_train_on_batch_function,
                epoch_batch_size,
                True,
                training_steps,
                self.train_summary_writer,
            )

            if self.tensorboard_log_on_epochs:
                self._log_metrics_for_tensorboard(epoch, self.train_summary_writer)

            postfix_dict = self._get_metric_results()

            if evaluate_on_num_examples > 0:
                if self._should_evaluate(evaluate_every_num_epochs, epochs, epoch):
                    self._batch_loop(
                        evaluation_dataset_function,
                        tf_evaluation_on_batch_function,
                        epoch_batch_size,
                        False,
                        training_steps,
                        self.test_summary_writer,
                    )

                    if self.tensorboard_log_on_epochs:
                        self._log_metrics_for_tensorboard(
                            epoch, self.test_summary_writer
                        )

                    val_results = self._get_metric_results(prefix="val_")
                    self._save_model_checkpoint(
                        current_results=val_results, epoch=epoch
                    )

                postfix_dict.update(val_results)

            progress_bar.set_postfix(postfix_dict)

        if self.checkpoint_model:
            logger.info(
                f"The model of epoch {self.best_model_epoch} (out of {epochs} in total) will be stored!"
            )
        if self.model_summary_file is not None:
            self._write_model_summary()

        self._training = None  # training phase should be defined when building a graph
        if not disable:
            logger.info("Finished training.")

    def train_on_batch(
        self, batch_in: Union[Tuple[tf.Tensor], Tuple[np.ndarray]]
    ) -> None:
        """Train on batch"""

        # calculate supervision and regularization losses separately
        with tf.GradientTape(persistent=True) as tape:
            prediction_loss = self.batch_loss(batch_in)
            regularization_loss = tf.math.add_n(self.losses)
            total_loss = prediction_loss + regularization_loss

        self.total_loss.update_state(total_loss)

        # calculate the gradients that come from supervision signal
        prediction_gradients = tape.gradient(prediction_loss, self.trainable_variables)
        # calculate the gradients that come from regularization
        regularization_gradients = tape.gradient(
            regularization_loss, self.trainable_variables
        )
        # delete gradient tape manually
        # since it was created with `persistent=True` option
        del tape

        gradients = []
        for pred_grad, reg_grad in zip(prediction_gradients, regularization_gradients):
            if pred_grad is not None and reg_grad is not None:
                # remove regularization gradient for variables
                # that don't have prediction gradient
                gradients.append(
                    pred_grad
                    + tf.where(pred_grad > 0, reg_grad, tf.zeros_like(reg_grad))
                )
            else:
                gradients.append(pred_grad)

        self.optimizer.apply_gradients(zip(gradients, self.trainable_variables))

    def build_for_predict(
        self, predict_data: RasaModelData, eager: bool = False
    ) -> None:
        self._training = False  # needed for tf graph mode
        self._predict_function = self._get_tf_call_model_function(
            predict_data.as_tf_dataset, self.batch_predict, eager, "prediction"
        )

    def predict(self, predict_data: RasaModelData) -> Dict[Text, tf.Tensor]:
        if self._predict_function is None:
            logger.debug("There is no tensorflow prediction graph.")
            self.build_for_predict(predict_data)

        # Prepare a single batch of the size of the input
        batch_in = predict_data.prepare_batch()

        self._training = False  # needed for eager mode
        return self._predict_function(batch_in)

    def save(self, model_file_name: Text, overwrite: bool = True) -> None:
        self.save_weights(model_file_name, overwrite=overwrite, save_format="tf")

    def copy_best(self, model_file_name: Text) -> None:
        checkpoint_directory, checkpoint_file = os.path.split(self.best_model_file)
        checkpoint_path = Path(checkpoint_directory)

        # Copy all tf2 model files from the temp location to the final destination
        for f in checkpoint_path.glob(f"{checkpoint_file}*"):
            shutil.move(str(f.absolute()), model_file_name + f.suffix)

        # Generate the tf2 checkpoint file, copy+replace to ensure consistency
        destination_path, destination_file = os.path.split(model_file_name)
        with open(os.path.join(checkpoint_directory, "checkpoint")) as in_file, open(
            os.path.join(destination_path, "checkpoint"), "w"
        ) as out_file:
            for line in in_file:
                out_file.write(line.replace(checkpoint_file, destination_file))

        # Remove the old file
        checkpoint_path.joinpath("checkpoint").unlink()

    @classmethod
    def load(
        cls, model_file_name: Text, model_data_example: RasaModelData, *args, **kwargs
    ) -> "RasaModel":
        logger.debug("Loading the model ...")
        # create empty model
        model = cls(*args, **kwargs)
        # need to train on 1 example to build weights of the correct size
        model.fit(
            model_data_example,
            epochs=1,
            batch_size=1,
            evaluate_every_num_epochs=0,
            evaluate_on_num_examples=0,
            batch_strategy=SEQUENCE,
            silent=True,  # don't confuse users with training output
            loading=True,  # don't use tensorboard while loading
            eager=True,  # no need to build tf graph, eager is faster here
        )
        # load trained weights
        model.load_weights(model_file_name)

        logger.debug("Finished loading the model.")
        return model

    def _total_batch_loss(
        self, batch_in: Union[Tuple[tf.Tensor], Tuple[np.ndarray]]
    ) -> tf.Tensor:
        """Calculate total loss"""

        prediction_loss = self.batch_loss(batch_in)
        regularization_loss = tf.math.add_n(self.losses)
        total_loss = prediction_loss + regularization_loss
        self.total_loss.update_state(total_loss)

        return total_loss

    def _batch_loop(
        self,
        dataset_function: Callable,
        call_model_function: Callable,
        batch_size: int,
        training: bool,
        offset: int,
        writer: Optional["ResourceSummaryWriter"] = None,
    ) -> int:
        """Run on batches"""
        self.reset_metrics()

        step = offset

        self._training = training  # needed for eager mode
        for batch_in in dataset_function(batch_size):
            call_model_function(batch_in)

            if not self.tensorboard_log_on_epochs:
                self._log_metrics_for_tensorboard(step, writer)

            step += 1

        return step

    @staticmethod
    def _get_tf_call_model_function(
        dataset_function: Callable,
        call_model_function: Callable,
        eager: bool,
        phase: Text,
    ) -> Callable:
        """Convert functions to tensorflow functions"""

        if eager:
            return call_model_function

        logger.debug(f"Building tensorflow {phase} graph...")

        init_dataset = dataset_function(1)
        tf_call_model_function = tf.function(
            call_model_function, input_signature=[init_dataset.element_spec]
        )
        tf_call_model_function(next(iter(init_dataset)))

        logger.debug(f"Finished building tensorflow {phase} graph.")

        return tf_call_model_function

    def _get_tf_train_functions(
        self, eager: bool, model_data: RasaModelData, batch_strategy: Text
    ) -> Tuple[Callable, Callable]:
        """Create train tensorflow functions"""

        def train_dataset_function(_batch_size: int) -> tf.data.Dataset:
            return model_data.as_tf_dataset(_batch_size, batch_strategy, shuffle=True)

        self._training = True  # needed for tf graph mode
        return (
            train_dataset_function,
            self._get_tf_call_model_function(
                train_dataset_function, self.train_on_batch, eager, "train"
            ),
        )

    def _get_tf_evaluation_functions(
        self, eager: bool, evaluation_model_data: Optional[RasaModelData]
    ) -> Tuple[Optional[Callable], Optional[Callable]]:
        """Create evaluation tensorflow functions"""

        if evaluation_model_data is None:
            return None, None

        def evaluation_dataset_function(_batch_size: int) -> tf.data.Dataset:
            return evaluation_model_data.as_tf_dataset(
                _batch_size, SEQUENCE, shuffle=False
            )

        self._training = False  # needed for tf graph mode
        return (
            evaluation_dataset_function,
            self._get_tf_call_model_function(
                evaluation_dataset_function, self._total_batch_loss, eager, "evaluation"
            ),
        )

    def _get_metric_results(self, prefix: Optional[Text] = None) -> Dict[Text, Text]:
        """Get the metrics results"""
        prefix = prefix or ""

        return {
            f"{prefix}{metric.name}": f"{metric.result().numpy():.3f}"
            for metric in self.metrics
            if metric.name in self.metrics_to_log
        }

    def _log_metrics_for_tensorboard(
        self, step: int, writer: Optional["ResourceSummaryWriter"] = None
    ) -> None:
        if writer is not None:
            with writer.as_default():
                for metric in self.metrics:
                    if metric.name in self.metrics_to_log:
                        tf.summary.scalar(metric.name, metric.result(), step=step)

    def _does_model_improve(self, current_results: Dict[Text, Text]) -> bool:
        # Initialize best_metrics_so_far with the first results
        if not self.best_metrics_so_far:
            keys = filter(
                lambda k: True if (k.endswith("_acc") or k.endswith("_f1")) else False,
                current_results.keys(),
            )
            for key in keys:
                self.best_metrics_so_far[key] = float(current_results[key])
            return True

        all_improved = all(
            [
                float(current_results[key]) > self.best_metrics_so_far[key]
                for key in self.best_metrics_so_far.keys()
            ]
        )
        if all_improved:
            for key in self.best_metrics_so_far.keys():
                self.best_metrics_so_far[key] = float(current_results[key])
        return all_improved

    def _save_model_checkpoint(
        self, current_results: Dict[Text, Text], epoch: int
    ) -> None:
        if self.checkpoint_model and self._does_model_improve(current_results):
            logger.debug(f"Creating model checkpoint at epoch={epoch + 1}...")
            self.best_model_epoch = epoch + 1
            self.save(self.best_model_file, overwrite=True)

    @staticmethod
    def _should_evaluate(
        evaluate_every_num_epochs: int, epochs: int, current_epoch: int
    ) -> bool:
        return (
            current_epoch == 0
            or (current_epoch + 1) % evaluate_every_num_epochs == 0
            or (current_epoch + 1) == epochs
        )

    @staticmethod
    def batch_to_model_data_format(
        batch: Union[Tuple[tf.Tensor], Tuple[np.ndarray]],
        data_signature: Dict[Text, Dict[Text, List[FeatureSignature]]],
    ) -> Dict[Text, Dict[Text, List[tf.Tensor]]]:
        """Convert input batch tensors into batch data format.

        Batch contains any number of batch data. The order is equal to the
        key-value pairs in session data. As sparse data were converted into indices,
        data, shape before, this methods converts them into sparse tensors. Dense data
        is kept.
        """

        batch_data = defaultdict(lambda: defaultdict(list))

        idx = 0
        for key, values in data_signature.items():
            for sub_key, signature in values.items():
                for is_sparse, feature_dimension, number_of_dimensions in signature:
                    number_of_dimensions = (
                        number_of_dimensions if number_of_dimensions != 4 else 3
                    )
                    if is_sparse:
                        # explicitly substitute last dimension in shape with known
                        # static value
                        shape = [
                            batch[idx + 2][i] for i in range(number_of_dimensions - 1)
                        ] + [feature_dimension]
                        batch_data[key][sub_key].append(
                            tf.SparseTensor(batch[idx], batch[idx + 1], shape)
                        )
                        idx += 3
                    else:
                        if isinstance(batch[idx], tf.Tensor):
                            batch_data[key][sub_key].append(batch[idx])
                        else:
                            # convert to Tensor
                            batch_data[key][sub_key].append(
                                tf.constant(batch[idx], dtype=tf.float32)
                            )
                        idx += 1

        return batch_data

    @staticmethod
    def linearly_increasing_batch_size(
        epoch: int, batch_size: Union[List[int], int], epochs: int
    ) -> int:
        """Linearly increase batch size with every epoch.

        The idea comes from https://arxiv.org/abs/1711.00489.
        """

        if not isinstance(batch_size, list):
            return int(batch_size)

        if epochs > 1:
            return int(
                batch_size[0] + epoch * (batch_size[1] - batch_size[0]) / (epochs - 1)
            )
        else:
            return int(batch_size[0])

    def _write_model_summary(self):
        total_number_of_variables = np.sum(
            [np.prod(v.shape) for v in self.trainable_variables]
        )
        layers = [
            f"{layer.name} ({layer.dtype.name}) "
            f"[{'x'.join(str(s) for s in layer.shape)}]"
            for layer in self.trainable_variables
        ]
        layers.reverse()

        with open(self.model_summary_file, "w") as file:
            file.write("Variables: name (type) [shape]\n\n")
            for layer in layers:
                file.write(layer)
                file.write("\n")
            file.write("\n")
            file.write(f"Total size of variables: {total_number_of_variables}")

    def compile(self, *args, **kwargs) -> None:
        raise Exception(
            "This method should neither be called nor implemented in our code."
        )

    def evaluate(self, *args, **kwargs) -> None:
        raise Exception(
            "This method should neither be called nor implemented in our code."
        )

    def test_on_batch(self, *args, **kwargs) -> None:
        raise Exception(
            "This method should neither be called nor implemented in our code."
        )

    def predict_on_batch(self, *args, **kwargs) -> None:
        raise Exception(
            "This method should neither be called nor implemented in our code."
        )

    def fit_generator(self, *args, **kwargs) -> None:
        raise Exception(
            "This method should neither be called nor implemented in our code."
        )

    def evaluate_generator(self, *args, **kwargs) -> None:
        raise Exception(
            "This method should neither be called nor implemented in our code."
        )

    def predict_generator(self, *args, **kwargs) -> None:
        raise Exception(
            "This method should neither be called nor implemented in our code."
        )

    def call(self, *args, **kwargs) -> None:
        raise Exception(
            "This method should neither be called nor implemented in our code."
        )

    def get_config(self) -> None:
        raise Exception(
            "This method should neither be called nor implemented in our code."
        )


# noinspection PyMethodOverriding
class TransformerRasaModel(RasaModel):
    def __init__(
        self,
        name: Text,
        config: Dict[Text, Any],
        data_signature: Dict[Text, Dict[Text, List[FeatureSignature]]],
        label_data: RasaModelData,
    ) -> None:
        super().__init__(
            name=name,
            random_seed=config[RANDOM_SEED],
            tensorboard_log_dir=config[TENSORBOARD_LOG_DIR],
            tensorboard_log_level=config[TENSORBOARD_LOG_LEVEL],
            checkpoint_model=config[CHECKPOINT_MODEL],
        )

        self.config = config
        self.data_signature = data_signature
        self.label_signature = label_data.get_signature()

        self._check_data()

        label_batch = label_data.prepare_batch()
        self.tf_label_data = self.batch_to_model_data_format(
            label_batch, self.label_signature
        )

        # set up tf layers
        self._tf_layers: Dict[Text, tf.keras.layers.Layer] = {}

    def _check_data(self) -> None:
        raise NotImplementedError

    def _prepare_layers(self) -> None:
        raise NotImplementedError

    def _prepare_embed_layers(self, name: Text, prefix: Text = "embed") -> None:
        self._tf_layers[f"{prefix}.{name}"] = layers.Embed(
            self.config[EMBEDDING_DIMENSION],
            self.config[REGULARIZATION_CONSTANT],
            name,
            self.config[SIMILARITY_TYPE],
        )

    def _prepare_ffnn_layer(
        self,
        name: Text,
        layer_sizes: List[int],
        drop_rate: float,
        prefix: Text = "ffnn",
    ) -> None:
        self._tf_layers[f"{prefix}.{name}"] = layers.Ffnn(
            layer_sizes,
            drop_rate,
            self.config[REGULARIZATION_CONSTANT],
            self.config[WEIGHT_SPARSITY],
            layer_name_suffix=name,
        )

    def _prepare_transformer_layer(
        self,
        name: Text,
        drop_rate: float,
        drop_rate_attention: float,
        prefix: Text = "transformer",
    ):
        if self.config[NUM_TRANSFORMER_LAYERS] > 0:
            self._tf_layers[f"{prefix}.{name}"] = TransformerEncoder(
                self.config[NUM_TRANSFORMER_LAYERS],
                self.config[TRANSFORMER_SIZE],
                self.config[NUM_HEADS],
                self.config[TRANSFORMER_SIZE] * 4,
                self.config[REGULARIZATION_CONSTANT],
                dropout_rate=drop_rate,
                attention_dropout_rate=drop_rate_attention,
                sparsity=self.config[WEIGHT_SPARSITY],
                unidirectional=self.config[UNIDIRECTIONAL_ENCODER],
                use_key_relative_position=self.config[KEY_RELATIVE_ATTENTION],
                use_value_relative_position=self.config[VALUE_RELATIVE_ATTENTION],
                max_relative_position=self.config[MAX_RELATIVE_POSITION],
                name=f"{name}_encoder",
            )
        else:
            # create lambda so that it can be used later without the check
            self._tf_layers[f"{prefix}.{name}"] = lambda x, mask, training: x

    def _prepare_dot_product_loss(
        self, name: Text, scale_loss: bool, prefix: Text = "loss"
    ) -> None:
        self._tf_layers[f"{prefix}.{name}"] = layers.DotProductLoss(
            self.config[NUM_NEG],
            self.config[LOSS_TYPE],
            self.config[MAX_POS_SIM],
            self.config[MAX_NEG_SIM],
            self.config[USE_MAX_NEG_SIM],
            self.config[NEGATIVE_MARGIN_SCALE],
            scale_loss,
            # set to 1 to get deterministic behaviour
            parallel_iterations=1 if self.random_seed is not None else 1000,
        )

    def _prepare_sparse_dense_dropout_layers(
        self, name: Text, drop_rate: float
    ) -> None:
        self._tf_layers[f"sparse_input_dropout.{name}"] = layers.SparseDropout(
            rate=drop_rate
        )
        self._tf_layers[f"dense_input_dropout.{name}"] = tf.keras.layers.Dropout(
            rate=drop_rate
        )

    def _prepare_sparse_dense_layers(
        self, data_signature: List[FeatureSignature], name: Text, dense_dim: int
    ) -> None:
        sparse = False
        dense = False
        for is_sparse, _, _ in data_signature:
            if is_sparse:
                sparse = True
            else:
                dense = True

        if sparse:
            self._tf_layers[f"sparse_to_dense.{name}"] = layers.DenseForSparse(
                units=dense_dim,
                reg_lambda=self.config[REGULARIZATION_CONSTANT],
                name=name,
            )
            if not dense:
                # create dense labels for the input to use in negative sampling
                self._tf_layers[f"sparse_to_dense_ids.{name}"] = layers.DenseForSparse(
                    units=2, trainable=False, name=f"sparse_to_dense_ids.{name}"
                )

    def _prepare_input_layers(self, name: Text) -> None:
        self._prepare_ffnn_layer(
            name, self.config[HIDDEN_LAYERS_SIZES][name], self.config[DROP_RATE]
        )

        for feature_type in [SENTENCE, SEQUENCE]:
            if (
                name not in self.data_signature
                or feature_type not in self.data_signature[name]
            ):
                continue

            self._prepare_sparse_dense_dropout_layers(
                f"{name}_{feature_type}", self.config[DROP_RATE]
            )
            self._prepare_sparse_dense_layers(
                self.data_signature[name][feature_type],
                f"{name}_{feature_type}",
                self.config[DENSE_DIMENSION][name],
            )
            self._prepare_ffnn_layer(
                f"{name}_{feature_type}",
                [self.config[CONCAT_DIMENSION][name]],
                self.config[DROP_RATE],
                prefix="concat_layer",
            )

    def _prepare_sequence_layers(self, name: Text) -> None:
        self._prepare_input_layers(name)
        self._prepare_transformer_layer(
            name, self.config[DROP_RATE], self.config[DROP_RATE_ATTENTION]
        )

    def _combine_sparse_dense_features(
        self,
        features: List[Union[np.ndarray, tf.Tensor, tf.SparseTensor]],
        name: Text,
        mask: Optional[tf.Tensor] = None,
        sparse_dropout: bool = False,
        dense_dropout: bool = False,
    ) -> Optional[tf.Tensor]:

        if not features:
            return None

        dense_features = []

        for f in features:
            if isinstance(f, tf.SparseTensor):
                if sparse_dropout:
                    _f = self._tf_layers[f"sparse_input_dropout.{name}"](
                        f, self._training
                    )
                else:
                    _f = f

                dense_f = self._tf_layers[f"sparse_to_dense.{name}"](_f)

                if dense_dropout:
                    dense_f = self._tf_layers[f"dense_input_dropout.{name}"](
                        dense_f, self._training
                    )

                dense_features.append(dense_f)
            else:
                dense_features.append(f)

        if mask is None:
            return tf.concat(dense_features, axis=-1)

        return tf.concat(dense_features, axis=-1) * mask

    def _combine_sequence_sentence_features(
        self,
        sequence_features: List[Union[tf.Tensor, tf.SparseTensor]],
        sentence_features: List[Union[tf.Tensor, tf.SparseTensor]],
        mask_sequence: tf.Tensor,
        mask_text: tf.Tensor,
        name: Text,
        sparse_dropout: bool = False,
        dense_dropout: bool = False,
    ) -> tf.Tensor:
        sequence_x = self._combine_sparse_dense_features(
            sequence_features,
            f"{name}_{SEQUENCE}",
            mask_sequence,
            sparse_dropout,
            dense_dropout,
        )
        sentence_x = self._combine_sparse_dense_features(
            sentence_features, f"{name}_{SENTENCE}", None, sparse_dropout, dense_dropout
        )

        if sequence_x is not None and sentence_x is None:
            return sequence_x

        if sequence_x is None and sentence_x is not None:
            return sentence_x

        if sequence_x is not None and sentence_x is not None:
            return self._concat_sequence_sentence_features(
                sequence_x, sentence_x, name, mask_text
            )

        raise ValueError(
            "No features are present. Please check your configuration file."
        )

    def _concat_sequence_sentence_features(
        self,
        sequence_x: tf.Tensor,
        sentence_x: tf.Tensor,
        name: Text,
        mask_text: tf.Tensor,
    ):
        if sequence_x.shape[-1] != sentence_x.shape[-1]:
            sequence_x = self._tf_layers[f"concat_layer.{name}_{SEQUENCE}"](
                sequence_x, self._training
            )
            sentence_x = self._tf_layers[f"concat_layer.{name}_{SENTENCE}"](
                sentence_x, self._training
            )

        # we need to concatenate the sequence features with the sentence features
        # we cannot use tf.concat as the sequence features are padded

        # (1) get position of sentence features in mask
        last = mask_text * tf.math.cumprod(
            1 - mask_text, axis=1, exclusive=True, reverse=True
        )
        # (2) multiply by sentence features so that we get a matrix of
        #     batch-dim x seq-dim x feature-dim with zeros everywhere except for
        #     for the sentence features
        sentence_x = last * sentence_x

        # (3) add a zero to the end of sequence matrix to match the final shape
        sequence_x = tf.pad(sequence_x, [[0, 0], [0, 1], [0, 0]])

        # (4) sum up sequence features and sentence features
        return sequence_x + sentence_x

    def _features_as_seq_ids(
        self, features: List[Union[np.ndarray, tf.Tensor, tf.SparseTensor]], name: Text
    ) -> Optional[tf.Tensor]:
        """Creates dense labels for negative sampling."""
<<<<<<< HEAD

=======
>>>>>>> 8ba50d45
        # if there are dense features - we can use them
        for f in features:
            if not isinstance(f, tf.SparseTensor):
                seq_ids = tf.stop_gradient(f)
                # add a zero to the seq dimension for the sentence features
                seq_ids = tf.pad(seq_ids, [[0, 0], [0, 1], [0, 0]])
                return seq_ids

        # use additional sparse to dense layer
        for f in features:
            if isinstance(f, tf.SparseTensor):
                seq_ids = tf.stop_gradient(
                    self._tf_layers[f"sparse_to_dense_ids.{name}"](f)
                )
                # add a zero to the seq dimension for the sentence features
                seq_ids = tf.pad(seq_ids, [[0, 0], [0, 1], [0, 0]])
                return seq_ids

        return None

    def _create_sequence(
        self,
        sequence_features: List[Union[tf.Tensor, tf.SparseTensor]],
        sentence_features: List[Union[tf.Tensor, tf.SparseTensor]],
        mask_sequence: tf.Tensor,
        mask: tf.Tensor,
        name: Text,
        sparse_dropout: bool = False,
        dense_dropout: bool = False,
        masked_lm_loss: bool = False,
        sequence_ids: bool = False,
    ) -> Tuple[tf.Tensor, tf.Tensor, Optional[tf.Tensor], Optional[tf.Tensor]]:
        if sequence_ids:
            seq_ids = self._features_as_seq_ids(sequence_features, f"{name}_{SEQUENCE}")
        else:
            seq_ids = None

        inputs = self._combine_sequence_sentence_features(
            sequence_features,
            sentence_features,
            mask_sequence,
            mask,
            name,
            sparse_dropout,
            dense_dropout,
        )
        inputs = self._tf_layers[f"ffnn.{name}"](inputs, self._training)

        if masked_lm_loss:
            transformer_inputs, lm_mask_bool = self._tf_layers[f"{name}_input_mask"](
                inputs, mask, self._training
            )
        else:
            transformer_inputs = inputs
            lm_mask_bool = None

        outputs = self._tf_layers[f"transformer.{name}"](
            transformer_inputs, 1 - mask, self._training
        )

        if self.config[NUM_TRANSFORMER_LAYERS] > 0:
            # apply activation
            outputs = tfa.activations.gelu(outputs)

        return outputs, inputs, seq_ids, lm_mask_bool

    @staticmethod
    def _compute_mask(sequence_lengths: tf.Tensor) -> tf.Tensor:
        mask = tf.sequence_mask(sequence_lengths, dtype=tf.float32)
        # explicitly add last dimension to mask
        # to track correctly dynamic sequences
        return tf.expand_dims(mask, -1)

    @staticmethod
    def _last_token(x: tf.Tensor, sequence_lengths: tf.Tensor) -> tf.Tensor:
        last_sequence_index = tf.maximum(0, sequence_lengths - 1)
        batch_index = tf.range(tf.shape(last_sequence_index)[0])

        indices = tf.stack([batch_index, last_sequence_index], axis=1)
        return tf.gather_nd(x, indices)

    def _get_mask_for(
        self,
        tf_batch_data: Dict[Text, Dict[Text, List[tf.Tensor]]],
        key: Text,
        sub_key: Text,
    ) -> Optional[tf.Tensor]:
        if key not in tf_batch_data or sub_key not in tf_batch_data[key]:
            return None

        sequence_lengths = tf.cast(tf_batch_data[key][sub_key][0], dtype=tf.int32)
        return self._compute_mask(sequence_lengths)

    @staticmethod
    def _get_sequence_lengths(
        tf_batch_data: Dict[Text, Dict[Text, List[tf.Tensor]]],
        key: Text,
        sub_key: Text,
        batch_dim: int = 1,
    ) -> tf.Tensor:
        # sentence features have a sequence lengths of 1
        # if sequence features are present we add the sequence lengths of those

        sequence_lengths = tf.ones([batch_dim], dtype=tf.int32)
        if key in tf_batch_data and sub_key in tf_batch_data[key]:
            sequence_lengths += tf.cast(tf_batch_data[key][sub_key][0], dtype=tf.int32)

        return tf.cast(tf_batch_data[key][sub_key][0], dtype=tf.int32) + 1

    @staticmethod
    def _get_batch_dim(attribute_data: Dict[Text, List[tf.Tensor]]) -> int:
        if SEQUENCE in attribute_data:
            return tf.shape(attribute_data[SEQUENCE][0])[0]

        return tf.shape(attribute_data[SENTENCE][0])[0]

    def batch_loss(
        self, batch_in: Union[Tuple[tf.Tensor], Tuple[np.ndarray]]
    ) -> tf.Tensor:
        """Calculates the loss for the given batch.

        Args:
            batch_in: The batch.

        Returns:
            The loss of the given batch.
        """
        raise NotImplementedError

    def batch_predict(
        self, batch_in: Union[Tuple[tf.Tensor], Tuple[np.ndarray]]
    ) -> Dict[Text, tf.Tensor]:
        """Predicts the output of the given batch.

        Args:
            batch_in: The batch.

        Returns:
            The output to predict.
        """
        raise NotImplementedError<|MERGE_RESOLUTION|>--- conflicted
+++ resolved
@@ -938,10 +938,7 @@
         self, features: List[Union[np.ndarray, tf.Tensor, tf.SparseTensor]], name: Text
     ) -> Optional[tf.Tensor]:
         """Creates dense labels for negative sampling."""
-<<<<<<< HEAD
-
-=======
->>>>>>> 8ba50d45
+
         # if there are dense features - we can use them
         for f in features:
             if not isinstance(f, tf.SparseTensor):
