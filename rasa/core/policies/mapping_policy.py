import logging
import json
import os
import typing
from pathlib import Path
from typing import Any, List, Text, Optional, Union

from rasa.constants import DOCS_URL_POLICIES, DOCS_URL_MIGRATION_GUIDE
import rasa.utils.io
from rasa.nlu.constants import INTENT_NAME_KEY
from rasa.utils import common as common_utils

from rasa.core.actions.action import (
    ACTION_BACK_NAME,
    ACTION_LISTEN_NAME,
    ACTION_RESTART_NAME,
    ACTION_SESSION_START_NAME,
)
from rasa.core.constants import (
    USER_INTENT_BACK,
    USER_INTENT_RESTART,
    USER_INTENT_SESSION_START,
)
from rasa.core.domain import Domain, InvalidDomain
from rasa.core.events import ActionExecuted
from rasa.core.interpreter import NaturalLanguageInterpreter
from rasa.core.policies.policy import Policy
from rasa.core.trackers import DialogueStateTracker
from rasa.core.training.generator import TrackerWithCachedStates
from rasa.core.constants import MAPPING_POLICY_PRIORITY
import rasa.shared.utils.io

if typing.TYPE_CHECKING:
    from rasa.core.policies.ensemble import PolicyEnsemble


logger = logging.getLogger(__name__)


class MappingPolicy(Policy):
    """Policy which maps intents directly to actions.

    Intents can be assigned actions in the domain file which are to be
    executed whenever the intent is detected. This policy takes precedence over
    any other policy.
    """

    @staticmethod
    def _standard_featurizer() -> None:
        return None

    def __init__(self, priority: int = MAPPING_POLICY_PRIORITY) -> None:
        """Create a new Mapping policy."""

        super().__init__(priority=priority)

        common_utils.raise_deprecation_warning(
            f"'{MappingPolicy.__name__}' is deprecated and will be removed in "
            "the future. It is recommended to use the 'RulePolicy' instead.",
            docs=DOCS_URL_MIGRATION_GUIDE,
        )

    @classmethod
    def validate_against_domain(
        cls, ensemble: Optional["PolicyEnsemble"], domain: Optional[Domain]
    ) -> None:
        if not domain:
            return

        has_mapping_policy = ensemble is not None and any(
            isinstance(p, cls) for p in ensemble.policies
        )
        has_triggers_in_domain = any(
            [
                "triggers" in properties
                for intent, properties in domain.intent_properties.items()
            ]
        )
        if has_triggers_in_domain and not has_mapping_policy:
            raise InvalidDomain(
                "You have defined triggers in your domain, but haven't "
                "added the MappingPolicy to your policy ensemble. "
                "Either remove the triggers from your domain or "
                "exclude the MappingPolicy from your policy configuration."
            )

    def train(
        self,
        training_trackers: List[TrackerWithCachedStates],
        domain: Domain,
        interpreter: NaturalLanguageInterpreter,
        **kwargs: Any,
    ) -> None:
        """Does nothing. This policy is deterministic."""

        pass

    def predict_action_probabilities(
        self,
        tracker: DialogueStateTracker,
        domain: Domain,
        interpreter: NaturalLanguageInterpreter,
        **kwargs: Any,
    ) -> List[float]:
        """Predicts the assigned action.

        If the current intent is assigned to an action that action will be
        predicted with the highest probability of all policies. If it is not
        the policy will predict zero for every action."""

        result = self._default_predictions(domain)

        intent = tracker.latest_message.intent.get(INTENT_NAME_KEY)
        if intent == USER_INTENT_RESTART:
            action = ACTION_RESTART_NAME
        elif intent == USER_INTENT_BACK:
            action = ACTION_BACK_NAME
        elif intent == USER_INTENT_SESSION_START:
            action = ACTION_SESSION_START_NAME
        else:
            action = domain.intent_properties.get(intent, {}).get("triggers")

        if tracker.latest_action_name == ACTION_LISTEN_NAME:
            # predict mapped action
            if action:
                idx = domain.index_for_action(action)
                if idx is None:
                    rasa.shared.utils.io.raise_warning(
                        f"MappingPolicy tried to predict unknown "
                        f"action '{action}'. Make sure all mapped actions are "
                        f"listed in the domain.",
                        docs=DOCS_URL_POLICIES + "#mapping-policy",
                    )
                else:
                    result[idx] = 1

            if any(result):
                logger.debug(
                    "The predicted intent '{}' is mapped to "
                    " action '{}' in the domain."
                    "".format(intent, action)
                )
        elif tracker.latest_action_name == action and action is not None:
            # predict next action_listen after mapped action
            latest_action = tracker.get_last_event_for(ActionExecuted)
            assert latest_action.action_name == action
            if latest_action.policy and latest_action.policy.endswith(
                type(self).__name__
            ):
                # this ensures that we only predict listen,
                # if we predicted the mapped action
                logger.debug(
                    "The mapped action, '{}', for this intent, '{}', was "
                    "executed last so MappingPolicy is returning to "
                    "action_listen.".format(action, intent)
                )

                idx = domain.index_for_action(ACTION_LISTEN_NAME)
                result[idx] = 1
            else:
                logger.debug(
                    "The mapped action, '{}', for the intent, '{}', was "
                    "executed last, but it was predicted by another policy, '{}', "
                    "so MappingPolicy is not predicting any action.".format(
                        action, intent, latest_action.policy
                    )
                )
        elif action == ACTION_RESTART_NAME:
            logger.debug("Restarting the conversation with action_restart.")
            idx = domain.index_for_action(ACTION_RESTART_NAME)
            result[idx] = 1
        else:
            logger.debug(
                "There is no mapped action for the predicted intent, "
                "'{}'.".format(intent)
            )
        return result

    def persist(self, path: Union[Text, Path]) -> None:
        """Only persists the priority."""

        config_file = Path(path) / "mapping_policy.json"
        meta = {"priority": self.priority}
        rasa.utils.io.create_directory_for_file(config_file)
        rasa.utils.io.dump_obj_as_json_to_file(config_file, meta)

    @classmethod
    def load(cls, path: Union[Text, Path]) -> "MappingPolicy":
        """Returns the class with the configured priority."""

        meta = {}
<<<<<<< HEAD
        path = Path(path)
        if path.exists():
            meta_path = path / "mapping_policy.json"
            if meta_path.is_file():
                meta = json.loads(rasa.utils.io.read_file(meta_path))
=======
        if os.path.exists(path):
            meta_path = os.path.join(path, "mapping_policy.json")
            if os.path.isfile(meta_path):
                meta = json.loads(rasa.shared.utils.io.read_file(meta_path))
>>>>>>> 3a10590e

        return cls(**meta)<|MERGE_RESOLUTION|>--- conflicted
+++ resolved
@@ -189,17 +189,10 @@
         """Returns the class with the configured priority."""
 
         meta = {}
-<<<<<<< HEAD
         path = Path(path)
         if path.exists():
             meta_path = path / "mapping_policy.json"
             if meta_path.is_file():
-                meta = json.loads(rasa.utils.io.read_file(meta_path))
-=======
-        if os.path.exists(path):
-            meta_path = os.path.join(path, "mapping_policy.json")
-            if os.path.isfile(meta_path):
                 meta = json.loads(rasa.shared.utils.io.read_file(meta_path))
->>>>>>> 3a10590e
 
         return cls(**meta)