import logging
import uuid
from typing import Any, Awaitable, Callable, Dict, Iterable, List, Optional, Text

from rasa.core import constants
from rasa.core.channels.channel import InputChannel, OutputChannel, UserMessage
import rasa.shared.utils.io
from sanic import Blueprint, response, Sanic
from sanic.request import Request
from sanic.response import HTTPResponse
from socketio import AsyncServer
import jwt

logger = logging.getLogger(__name__)


class SocketBlueprint(Blueprint):
    def __init__(
        self, sio: AsyncServer, socketio_path: Text, *args: Any, **kwargs: Any
    ) -> None:
        self.sio = sio
        self.socketio_path = socketio_path
        super().__init__(*args, **kwargs)

    def register(self, app: Sanic, options: Dict[Text, Any]) -> None:
        self.sio.attach(app, self.socketio_path)
        super().register(app, options)


class SocketIOOutput(OutputChannel):
    @classmethod
    def name(cls) -> Text:
        return "socketio"

    def __init__(self, sio: AsyncServer, bot_message_evt: Text) -> None:
        self.sio = sio
        self.bot_message_evt = bot_message_evt

    async def _send_message(self, socket_id: Text, response: Any) -> None:
        """Sends a message to the recipient using the bot event."""

        await self.sio.emit(self.bot_message_evt, response, room=socket_id)

    async def send_text_message(
        self, recipient_id: Text, text: Text, **kwargs: Any
    ) -> None:
        """Send a message through this channel."""

        for message_part in text.strip().split("\n\n"):
            await self._send_message(recipient_id, {"text": message_part})

    async def send_image_url(
        self, recipient_id: Text, image: Text, **kwargs: Any
    ) -> None:
        """Sends an image to the output"""

        message = {"attachment": {"type": "image", "payload": {"src": image}}}
        await self._send_message(recipient_id, message)

    async def send_text_with_buttons(
        self,
        recipient_id: Text,
        text: Text,
        buttons: List[Dict[Text, Any]],
        **kwargs: Any,
    ) -> None:
        """Sends buttons to the output."""

        # split text and create a message for each text fragment
        # the `or` makes sure there is at least one message we can attach the quick
        # replies to
        message_parts = text.strip().split("\n\n") or [text]
        messages = [{"text": message, "quick_replies": []} for message in message_parts]

        # attach all buttons to the last text fragment
        for button in buttons:
            messages[-1]["quick_replies"].append(
                {
                    "content_type": "text",
                    "title": button["title"],
                    "payload": button["payload"],
                }
            )

        for message in messages:
            await self._send_message(recipient_id, message)

    async def send_elements(
        self, recipient_id: Text, elements: Iterable[Dict[Text, Any]], **kwargs: Any
    ) -> None:
        """Sends elements to the output."""

        for element in elements:
            message = {
                "attachment": {
                    "type": "template",
                    "payload": {"template_type": "generic", "elements": element},
                }
            }

            await self._send_message(recipient_id, message)

    async def send_custom_json(
        self, recipient_id: Text, json_message: Dict[Text, Any], **kwargs: Any
    ) -> None:
        """Sends custom json to the output"""

        json_message.setdefault("room", recipient_id)

        await self.sio.emit(self.bot_message_evt, **json_message)

    async def send_attachment(
        self, recipient_id: Text, attachment: Dict[Text, Any], **kwargs: Any
    ) -> None:
        """Sends an attachment to the user."""
        await self._send_message(recipient_id, {"attachment": attachment})


class SocketIOInput(InputChannel):
    """A socket.io input channel."""

    @classmethod
    def name(cls) -> Text:
        return "socketio"

    @classmethod
    def from_credentials(cls, credentials: Optional[Dict[Text, Any]]) -> InputChannel:
        credentials = credentials or {}
        return cls(
            credentials.get("user_message_evt", "user_uttered"),
            credentials.get("bot_message_evt", "bot_uttered"),
            credentials.get("namespace"),
            credentials.get("session_persistence", False),
            credentials.get("socketio_path", "/socket.io"),
            credentials.get("jwt_key"),
            credentials.get("jwt_method", "HS256"),
        )

    def __init__(
        self,
        user_message_evt: Text = "user_uttered",
        bot_message_evt: Text = "bot_uttered",
        namespace: Optional[Text] = None,
        session_persistence: bool = False,
        socketio_path: Optional[Text] = "/socket.io",
        jwt_key: Optional[Text] = None,
        jwt_method: Optional[Text] = "HS256",
    ):
        self.bot_message_evt = bot_message_evt
        self.session_persistence = session_persistence
        self.user_message_evt = user_message_evt
        self.namespace = namespace
        self.socketio_path = socketio_path
        self.sio = None

        self.jwt_key = jwt_key
        self.jwt_algorithm = jwt_method

    def get_output_channel(self) -> Optional["OutputChannel"]:
        if self.sio is None:
            rasa.shared.utils.io.raise_warning(
                "SocketIO output channel cannot be recreated. "
                "This is expected behavior when using multiple Sanic "
                "workers or multiple Rasa Open Source instances. "
                "Please use a different channel for external events in these "
                "scenarios."
            )
            return
        return SocketIOOutput(self.sio, self.bot_message_evt)

    def _decode_jwt(self, bearer_token: Text) -> Dict:
        authorization_header_value = bearer_token.replace(
            constants.BEARER_TOKEN_PREFIX, ""
        )
        return jwt.decode(
            authorization_header_value, self.jwt_key, algorithms=self.jwt_algorithm
        )

    def _decode_bearer_token(self, bearer_token: Text) -> Optional[Dict]:
        # noinspection PyBroadException
        try:
            return self._decode_jwt(bearer_token)
        except jwt.exceptions.InvalidSignatureError:
            logger.error("JWT public key invalid.")
        except Exception:
            logger.exception("Failed to decode bearer token.")

    def blueprint(
        self, on_new_message: Callable[[UserMessage], Awaitable[Any]]
    ) -> Blueprint:
        # Workaround so that socketio works with requests from other origins.
        # https://github.com/miguelgrinberg/python-socketio/issues/205#issuecomment-493769183
        sio = AsyncServer(async_mode="sanic", cors_allowed_origins=[])
        socketio_webhook = SocketBlueprint(
            sio, self.socketio_path, "socketio_webhook", __name__
        )

        # make sio object static to use in get_output_channel
        self.sio = sio

        @socketio_webhook.route("/", methods=["GET"])
        async def health(_: Request) -> HTTPResponse:
            return response.json({"status": "ok"})

        @sio.on("connect", namespace=self.namespace)
<<<<<<< HEAD
        async def connect(sid: Text, environ: Dict) -> None:
            jwt_payload = None
            if environ.get("HTTP_AUTHORIZATION"):
                jwt_payload = self._decode_bearer_token(
                    environ.get("HTTP_AUTHORIZATION")
                )

            if jwt_payload:
                logger.debug(f"User {sid} connected to socketIO endpoint.")
            else:
                return False
=======
        async def connect(sid: Text, _: Any) -> None:
            logger.debug(f"User {sid} connected to socketIO endpoint.")
>>>>>>> 3eee4130

        @sio.on("disconnect", namespace=self.namespace)
        async def disconnect(sid: Text) -> None:
            logger.debug(f"User {sid} disconnected from socketIO endpoint.")

        @sio.on("session_request", namespace=self.namespace)
        async def session_request(sid: Text, data: Optional[Dict]) -> None:
            if data is None:
                data = {}
            if "session_id" not in data or data["session_id"] is None:
                data["session_id"] = uuid.uuid4().hex
            if self.session_persistence:
                sio.enter_room(sid, data["session_id"])
            await sio.emit("session_confirm", data["session_id"], room=sid)
            logger.debug(f"User {sid} connected to socketIO endpoint.")

        @sio.on(self.user_message_evt, namespace=self.namespace)
        async def handle_message(sid: Text, data: Dict) -> None:
            output_channel = SocketIOOutput(sio, self.bot_message_evt)

            if self.session_persistence:
                if not data.get("session_id"):
                    rasa.shared.utils.io.raise_warning(
                        "A message without a valid session_id "
                        "was received. This message will be "
                        "ignored. Make sure to set a proper "
                        "session id using the "
                        "`session_request` socketIO event."
                    )
                    return
                sender_id = data["session_id"]
            else:
                sender_id = sid

            message = UserMessage(
                data["message"], output_channel, sender_id, input_channel=self.name()
            )
            await on_new_message(message)

        return socketio_webhook<|MERGE_RESOLUTION|>--- conflicted
+++ resolved
@@ -203,7 +203,6 @@
             return response.json({"status": "ok"})
 
         @sio.on("connect", namespace=self.namespace)
-<<<<<<< HEAD
         async def connect(sid: Text, environ: Dict) -> None:
             jwt_payload = None
             if environ.get("HTTP_AUTHORIZATION"):
@@ -215,10 +214,6 @@
                 logger.debug(f"User {sid} connected to socketIO endpoint.")
             else:
                 return False
-=======
-        async def connect(sid: Text, _: Any) -> None:
-            logger.debug(f"User {sid} connected to socketIO endpoint.")
->>>>>>> 3eee4130
 
         @sio.on("disconnect", namespace=self.namespace)
         async def disconnect(sid: Text) -> None:
