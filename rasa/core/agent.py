import logging
import os
import shutil
import tempfile
import typing
import uuid
from asyncio import CancelledError
from typing import Any, Callable, Dict, List, Optional, Text, Union

import aiohttp

<<<<<<< HEAD
from rasa.core import constants, jobs, training, utils
from rasa.core.channels import (
    InputChannel,
    OutputChannel,
    UserMessage,
    CollectingOutputChannel,
)
=======
import rasa
from rasa.constants import DEFAULT_DOMAIN_PATH
from rasa.core import constants, jobs, training
from rasa.core.channels import InputChannel, OutputChannel, UserMessage
>>>>>>> 03572832
from rasa.core.constants import DEFAULT_REQUEST_TIMEOUT
from rasa.core.domain import Domain, InvalidDomain, check_domain_sanity
from rasa.core.exceptions import AgentNotReady
from rasa.core.interpreter import NaturalLanguageInterpreter
from rasa.core.nlg import NaturalLanguageGenerator
from rasa.core.policies import FormPolicy, Policy
from rasa.core.policies.ensemble import PolicyEnsemble, SimplePolicyEnsemble
from rasa.core.policies.memoization import MemoizationPolicy
from rasa.core.processor import MessageProcessor
from rasa.core.tracker_store import InMemoryTrackerStore
from rasa.core.trackers import DialogueStateTracker
from rasa.core.utils import LockCounter
from rasa.nlu.utils import is_url
from rasa.utils.endpoints import EndpointConfig

logger = logging.getLogger(__name__)

if typing.TYPE_CHECKING:
    # noinspection PyPep8Naming
    from rasa.core.nlg import NaturalLanguageGenerator as NLG
    from rasa.core.tracker_store import TrackerStore
    from sanic import Sanic


async def load_from_server(
    agent, model_server: Optional[EndpointConfig] = None
) -> "Agent":
    """Load a persisted model from a server."""

    # We are going to pull the model once first, and then schedule a recurring
    # job. the benefit of this approach is that we can be sure that there
    # is a model after this function completes -> allows to do proper
    # "is alive" check on a startup server's `/status` endpoint. If the server
    # is started, we can be sure that it also already loaded (or tried to)
    # a model.
    await _update_model_from_server(model_server, agent)

    wait_time_between_pulls = model_server.kwargs.get("wait_time_between_pulls", 100)

    if wait_time_between_pulls:
        # continuously pull the model every `wait_time_between_pulls` seconds
        await schedule_model_pulling(model_server, int(wait_time_between_pulls), agent)

    return agent


def _get_stack_model_directory(model_directory: Text) -> Optional[Text]:
    """Decide whether a persisted model is a stack or a core model.

    Return the root stack model directory if it's a stack model.
    """

    for root, _, files in os.walk(model_directory):
        if "fingerprint.json" in files:
            return root


def _load_and_set_updated_model(
    agent: "Agent", model_directory: Text, fingerprint: Text
):
    """Load the persisted model into memory and set the model on the agent."""

    logger.debug("Found new model with fingerprint {}. Loading...".format(fingerprint))

    stack_model_directory = _get_stack_model_directory(model_directory)
    if stack_model_directory:
        from rasa.core.interpreter import RasaNLUInterpreter

        nlu_model = os.path.join(stack_model_directory, "nlu")
        core_model = os.path.join(stack_model_directory, "core")
        interpreter = RasaNLUInterpreter(model_directory=nlu_model)
    else:
        interpreter = agent.interpreter
        core_model = model_directory

    domain_path = os.path.join(os.path.abspath(core_model), DEFAULT_DOMAIN_PATH)
    domain = Domain.load(domain_path)

    # noinspection PyBroadException
    try:
        policy_ensemble = PolicyEnsemble.load(core_model)
        agent.update_model(domain, policy_ensemble, fingerprint, interpreter)
        logger.debug("Finished updating agent to new model.")
    except Exception:
        logger.exception(
            "Failed to load policy and update agent. "
            "The previous model will stay loaded instead."
        )


async def _update_model_from_server(
    model_server: EndpointConfig, agent: "Agent"
) -> None:
    """Load a zipped Rasa Core model from a URL and update the passed agent."""

    if not is_url(model_server.url):
        raise aiohttp.InvalidURL(model_server.url)

    model_directory = tempfile.mkdtemp()

    new_model_fingerprint = await _pull_model_and_fingerprint(
        model_server, model_directory, agent.fingerprint
    )
    if new_model_fingerprint:
        _load_and_set_updated_model(agent, model_directory, new_model_fingerprint)
    else:
        logger.debug("No new model found at URL {}".format(model_server.url))


async def _pull_model_and_fingerprint(
    model_server: EndpointConfig, model_directory: Text, fingerprint: Optional[Text]
) -> Optional[Text]:
    """Queries the model server and returns the value of the response's

     <ETag> header which contains the model hash.
     """

    headers = {"If-None-Match": fingerprint}

    logger.debug("Requesting model from server {}...".format(model_server.url))

    async with model_server.session() as session:
        try:
            params = model_server.combine_parameters()
            async with session.request(
                "GET",
                model_server.url,
                timeout=DEFAULT_REQUEST_TIMEOUT,
                headers=headers,
                params=params,
            ) as resp:

                if resp.status in [204, 304]:
                    logger.debug(
                        "Model server returned {} status code, "
                        "indicating that no new model is available. "
                        "Current fingerprint: {}"
                        "".format(resp.status, fingerprint)
                    )
                    return resp.headers.get("ETag")
                elif resp.status == 404:
                    logger.debug(
                        "Model server didn't find a model for our request. "
                        "Probably no one did train a model for the project "
                        "and tag combination yet."
                    )
                    return None
                elif resp.status != 200:
                    logger.warning(
                        "Tried to fetch model from server, but server response "
                        "status code is {}. We'll retry later..."
                        "".format(resp.status)
                    )
                    return None

                rasa.utils.io.unarchive(await resp.read(), model_directory)
                logger.debug(
                    "Unzipped model to '{}'".format(os.path.abspath(model_directory))
                )

                # get the new fingerprint
                return resp.headers.get("ETag")

        except aiohttp.ClientError as e:
            logger.info(
                "Tried to fetch model from server, but "
                "couldn't reach server. We'll retry later... "
                "Error: {}.".format(e)
            )

            return None


async def _run_model_pulling_worker(
    model_server: EndpointConfig, wait_time_between_pulls: int, agent: "Agent"
) -> None:
    # noinspection PyBroadException
    try:
        await _update_model_from_server(model_server, agent)
    except CancelledError:
        logger.warning("Stopping model pulling (cancelled).")
    except Exception:
        logger.exception(
            "An exception was raised while fetching a model. Continuing anyways..."
        )


async def schedule_model_pulling(
    model_server: EndpointConfig, wait_time_between_pulls: int, agent: "Agent"
):
    (await jobs.scheduler()).add_job(
        _run_model_pulling_worker,
        "interval",
        seconds=wait_time_between_pulls,
        args=[model_server, wait_time_between_pulls, agent],
        id="pull-model-from-server",
        replace_existing=True,
    )


class Agent(object):
    """The Agent class provides a convenient interface for the most important
     Rasa Core functionality.

     This includes training, handling messages, loading a dialogue model,
     getting the next action, and handling a channel."""

    def __init__(
        self,
        domain: Union[Text, Domain] = None,
        policies: Union[PolicyEnsemble, List[Policy], None] = None,
        interpreter: Optional[NaturalLanguageInterpreter] = None,
        generator: Union[EndpointConfig, "NLG", None] = None,
        tracker_store: Optional["TrackerStore"] = None,
        action_endpoint: Optional[EndpointConfig] = None,
        fingerprint: Optional[Text] = None,
    ):
        # Initializing variables with the passed parameters.
        self.domain = self._create_domain(domain)
        if self.domain:
            self.domain.add_requested_slot()
        self.policy_ensemble = self._create_ensemble(policies)
        if not self._is_form_policy_present():
            raise InvalidDomain(
                "You have defined a form action, but haven't added the "
                "FormPolicy to your policy ensemble."
            )

        self.interpreter = NaturalLanguageInterpreter.create(interpreter)

        self.nlg = NaturalLanguageGenerator.create(generator, self.domain)
        self.tracker_store = self.create_tracker_store(tracker_store, self.domain)
        self.action_endpoint = action_endpoint
        self.conversations_in_processing = {}

        self._set_fingerprint(fingerprint)

    def update_model(
        self,
        domain: Union[Text, Domain],
        policy_ensemble: PolicyEnsemble,
        fingerprint: Optional[Text],
        interpreter: Optional[NaturalLanguageInterpreter] = None,
    ) -> None:
        self.domain = domain
        self.policy_ensemble = policy_ensemble

        if interpreter:
            self.interpreter = NaturalLanguageInterpreter.create(interpreter)

        self._set_fingerprint(fingerprint)

        # update domain on all instances
        self.tracker_store.domain = domain
        if hasattr(self.nlg, "templates"):
            self.nlg.templates = domain.templates or []

    @classmethod
    def load(
        cls,
        path: Text,
        interpreter: Optional[NaturalLanguageInterpreter] = None,
        generator: Union[EndpointConfig, "NLG"] = None,
        tracker_store: Optional["TrackerStore"] = None,
        action_endpoint: Optional[EndpointConfig] = None,
    ) -> "Agent":
        """Load a persisted model from the passed path."""

        if not path:
            raise ValueError(
                "You need to provide a valid directory where "
                "to load the agent from when calling "
                "`Agent.load`."
            )

        if os.path.isfile(path):
            raise ValueError(
                "You are trying to load a MODEL from a file "
                "('{}'), which is not possible. \n"
                "The persisted path should be a directory "
                "containing the various model files. \n\n"
                "If you want to load training data instead of "
                "a model, use `agent.load_data(...)` "
                "instead.".format(path)
            )

        domain = Domain.load(os.path.join(path, DEFAULT_DOMAIN_PATH))
        ensemble = PolicyEnsemble.load(path) if path else None

        # ensures the domain hasn't changed between test and train
        domain.compare_with_specification(path)

        return cls(
            domain=domain,
            policies=ensemble,
            interpreter=interpreter,
            generator=generator,
            tracker_store=tracker_store,
            action_endpoint=action_endpoint,
        )

    def is_ready(self):
        """Check if all necessary components are instantiated to use agent."""
        return (
            self.interpreter is not None
            and self.tracker_store is not None
            and self.policy_ensemble is not None
        )

    async def handle_message(
        self,
        message: UserMessage,
        message_preprocessor: Optional[Callable[[Text], Text]] = None,
        **kwargs
    ) -> Optional[List[Text]]:
        """Handle a single message."""

        if not isinstance(message, UserMessage):
            logger.warning(
                "Passing a text to `agent.handle_message(...)` is "
                "deprecated. Rather use `agent.handle_text(...)`."
            )
            # noinspection PyTypeChecker
            return await self.handle_text(
                message, message_preprocessor=message_preprocessor, **kwargs
            )

        def noop(_):
            logger.info("Ignoring message as there is no agent to handle it.")
            return None

        if not self.is_ready():
            return noop(message)

        processor = self.create_processor(message_preprocessor)

        # get the lock for the current conversation
        lock = self.conversations_in_processing.get(message.sender_id)
        if not lock:
            logger.debug(
                "created a new lock for conversation '{}'".format(message.sender_id)
            )
            lock = LockCounter()
            self.conversations_in_processing[message.sender_id] = lock

        try:
            async with lock:
                # this makes sure that there can always only be one coroutine
                # handling a conversation at any point in time
                # Note: this doesn't support multi-processing, it just works
                # for coroutines. If there are multiple processes handling
                # messages, an external system needs to make sure messages
                # for the same conversation are always processed by the same
                # process.
                return await processor.handle_message(message)
        finally:
            if not lock.is_someone_waiting():
                # dispose of the lock if no one needs it to avoid
                # accumulating locks
                del self.conversations_in_processing[message.sender_id]
                logger.debug(
                    "deleted lock for conversation '{}' (unused)"
                    "".format(message.sender_id)
                )

    # noinspection PyUnusedLocal
    def predict_next(self, sender_id: Text, **kwargs: Any) -> Dict[Text, Any]:
        """Handle a single message."""

        processor = self.create_processor()
        return processor.predict_next(sender_id)

    # noinspection PyUnusedLocal
    async def log_message(
        self,
        message: UserMessage,
        message_preprocessor: Optional[Callable[[Text], Text]] = None,
        **kwargs: Any
    ) -> DialogueStateTracker:
        """Append a message to a dialogue - does not predict actions."""

        processor = self.create_processor(message_preprocessor)
        return await processor.log_message(message)

    async def execute_action(
        self,
        sender_id: Text,
        action: Text,
        output_channel: CollectingOutputChannel,
        policy: Text,
        confidence: float,
    ) -> DialogueStateTracker:
        """Handle a single message."""

        processor = self.create_processor()
        return await processor.execute_action(
            sender_id, action, output_channel, self.nlg, policy, confidence
        )

    async def handle_text(
        self,
        text_message: Union[Text, Dict[Text, Any]],
        message_preprocessor: Optional[Callable[[Text], Text]] = None,
        output_channel: Optional[OutputChannel] = None,
        sender_id: Optional[Text] = UserMessage.DEFAULT_SENDER_ID,
    ) -> Optional[List[Dict[Text, Any]]]:
        """Handle a single message.

        If a message preprocessor is passed, the message will be passed to that
        function first and the return value is then used as the
        input for the dialogue engine.

        The return value of this function depends on the ``output_channel``. If
        the output channel is not set, set to ``None``, or set
        to ``CollectingOutputChannel`` this function will return the messages
        the bot wants to respond.

        :Example:

            >>> from rasa.core.agent import Agent
            >>> from rasa.core.interpreter import RasaNLUInterpreter
            >>> interpreter = RasaNLUInterpreter(
            ... "examples/restaurantbot/models/nlu/current")
            >>> agent = Agent.load("examples/restaurantbot/models/dialogue",
            ... interpreter=interpreter)
            >>> await agent.handle_text("hello")
            [u'how can I help you?']

        """

        if isinstance(text_message, str):
            text_message = {"text": text_message}

        msg = UserMessage(text_message.get("text"), output_channel, sender_id)

        return await self.handle_message(msg, message_preprocessor)

    def toggle_memoization(self, activate: bool) -> None:
        """Toggles the memoization on and off.

        If a memoization policy is present in the ensemble, this will toggle
        the prediction of that policy. When set to ``False`` the Memoization
        policies present in the policy ensemble will not make any predictions.
        Hence, the prediction result from the ensemble always needs to come
        from a different policy (e.g. ``KerasPolicy``). Useful to test
        prediction
        capabilities of an ensemble when ignoring memorized turns from the
        training data."""

        if not self.policy_ensemble:
            return

        for p in self.policy_ensemble.policies:
            # explicitly ignore inheritance (e.g. augmented memoization policy)
            if type(p) == MemoizationPolicy:
                p.toggle(activate)

    def continue_training(
        self, trackers: List[DialogueStateTracker], **kwargs: Any
    ) -> None:

        if not self.is_ready():
            raise AgentNotReady("Can't continue training without a policy ensemble.")

        self.policy_ensemble.continue_training(trackers, self.domain, **kwargs)
        self._set_fingerprint()

    def _max_history(self):
        """Find maximum max_history."""

        max_histories = [
            policy.featurizer.max_history
            for policy in self.policy_ensemble.policies
            if hasattr(policy.featurizer, "max_history")
        ]

        return max(max_histories or [0])

    def _are_all_featurizers_using_a_max_history(self):
        """Check if all featurizers are MaxHistoryTrackerFeaturizer."""

        def has_max_history_featurizer(policy):
            return policy.featurizer and hasattr(policy.featurizer, "max_history")

        for p in self.policy_ensemble.policies:
            if p.featurizer and not has_max_history_featurizer(p):
                return False
        return True

    async def load_data(
        self,
        resource_name: Text,
        remove_duplicates: bool = True,
        unique_last_num_states: Optional[int] = None,
        augmentation_factor: int = 20,
        tracker_limit: Optional[int] = None,
        use_story_concatenation: bool = True,
        debug_plots: bool = False,
        exclusion_percentage: int = None,
    ) -> List[DialogueStateTracker]:
        """Load training data from a resource."""

        max_history = self._max_history()

        if unique_last_num_states is None:
            # for speed up of data generation
            # automatically detect unique_last_num_states
            # if it was not set and
            # if all featurizers are MaxHistoryTrackerFeaturizer
            if self._are_all_featurizers_using_a_max_history():
                unique_last_num_states = max_history
        elif unique_last_num_states < max_history:
            # possibility of data loss
            logger.warning(
                "unique_last_num_states={} but "
                "maximum max_history={}."
                "Possibility of data loss. "
                "It is recommended to set "
                "unique_last_num_states to "
                "at least maximum max_history."
                "".format(unique_last_num_states, max_history)
            )

        return await training.load_data(
            resource_name,
            self.domain,
            remove_duplicates,
            unique_last_num_states,
            augmentation_factor,
            tracker_limit,
            use_story_concatenation,
            debug_plots,
            exclusion_percentage=exclusion_percentage,
        )

    def train(
        self, training_trackers: List[DialogueStateTracker], **kwargs: Any
    ) -> None:
        """Train the policies / policy ensemble using dialogue data from file.

        Args:
            training_trackers: trackers to train on
            **kwargs: additional arguments passed to the underlying ML
                           trainer (e.g. keras parameters)
        """
        if not self.is_ready():
            raise AgentNotReady("Can't train without a policy ensemble.")

        # deprecation tests
        if kwargs.get("featurizer"):
            raise Exception(
                "Passing `featurizer` "
                "to `agent.train(...)` is not supported anymore. "
                "Pass appropriate featurizer directly "
                "to the policy configuration instead. More info "
                "https://rasa.com/docs/core/migrations.html"
            )
        if (
            kwargs.get("epochs")
            or kwargs.get("max_history")
            or kwargs.get("batch_size")
        ):
            raise Exception(
                "Passing policy configuration parameters "
                "to `agent.train(...)` is not supported "
                "anymore. Specify parameters directly in the "
                "policy configuration instead. More info "
                "https://rasa.com/docs/core/migrations.html"
            )

        if isinstance(training_trackers, str):
            # the user most likely passed in a file name to load training
            # data from
            raise Exception(
                "Passing a file name to `agent.train(...)` is "
                "not supported anymore. Rather load the data with "
                "`data = agent.load_data(file_name)` and pass it "
                "to `agent.train(data)`."
            )

        logger.debug("Agent trainer got kwargs: {}".format(kwargs))

        check_domain_sanity(self.domain)

        self.policy_ensemble.train(training_trackers, self.domain, **kwargs)
        self._set_fingerprint()

    def handle_channels(
        self,
        channels: List[InputChannel],
        http_port: int = constants.DEFAULT_SERVER_PORT,
        route: Text = "/webhooks/",
        cors=None,
    ) -> "Sanic":
        """Start a webserver attaching the input channels and handling msgs."""

        from rasa.core import run

        app = run.configure_app(channels, cors, None, enable_api=False, route=route)

        app.agent = self

        app.run(
            host="0.0.0.0",
            port=http_port,
            access_log=logger.isEnabledFor(logging.DEBUG),
        )

        # this might seem unnecessary (as run does not return until the server
        # is killed) - but we use it for tests where we mock `.run` to directly
        # return and need the app to inspect if we created a properly
        # configured server
        return app

    def _set_fingerprint(self, fingerprint: Optional[Text] = None) -> None:

        if fingerprint:
            self.fingerprint = fingerprint
        else:
            self.fingerprint = uuid.uuid4().hex

    @staticmethod
    def _clear_model_directory(model_path: Text) -> None:
        """Remove existing files from model directory.

        Only removes files if the directory seems to contain a previously
        persisted model. Otherwise does nothing to avoid deleting
        `/` by accident."""

        if not os.path.exists(model_path):
            return

        domain_spec_path = os.path.join(model_path, "metadata.json")
        # check if there were a model before
        if os.path.exists(domain_spec_path):
            logger.info(
                "Model directory {} exists and contains old "
                "model files. All files will be overwritten."
                "".format(model_path)
            )
            shutil.rmtree(model_path)
        else:
            logger.debug(
                "Model directory {} exists, but does not contain "
                "all old model files. Some files might be "
                "overwritten.".format(model_path)
            )

    def persist(self, model_path: Text, dump_flattened_stories: bool = False) -> None:
        """Persists this agent into a directory for later loading and usage."""

        if not self.is_ready():
            raise AgentNotReady("Can't persist without a policy ensemble.")

        self._clear_model_directory(model_path)

        self.policy_ensemble.persist(model_path, dump_flattened_stories)
        self.domain.persist(os.path.join(model_path, DEFAULT_DOMAIN_PATH))
        self.domain.persist_specification(model_path)

        logger.info("Persisted model to '{}'".format(os.path.abspath(model_path)))

    async def visualize(
        self,
        resource_name: Text,
        output_file: Text,
        max_history: Optional[int] = None,
        nlu_training_data: Optional[Text] = None,
        should_merge_nodes: bool = True,
        fontsize: int = 12,
    ) -> None:
        from rasa.core.training.visualization import visualize_stories
        from rasa.core.training.dsl import StoryFileReader

        """Visualize the loaded training data from the resource."""

        # if the user doesn't provide a max history, we will use the
        # largest value from any policy
        max_history = max_history or self._max_history()

        story_steps = await StoryFileReader.read_from_folder(resource_name, self.domain)
        await visualize_stories(
            story_steps,
            self.domain,
            output_file,
            max_history,
            self.interpreter,
            nlu_training_data,
            should_merge_nodes,
            fontsize,
        )

    def _ensure_agent_is_ready(self) -> None:
        """Checks that an interpreter and a tracker store are set.

        Necessary before a processor can be instantiated from this agent.
        Raises an exception if any argument is missing."""

        if not self.is_ready():
            raise AgentNotReady(
                "Agent needs to be prepared before usage. "
                "You need to set an interpreter, a policy "
                "ensemble as well as a tracker store."
            )

    def create_processor(
        self, preprocessor: Optional[Callable[[Text], Text]] = None
    ) -> MessageProcessor:
        """Instantiates a processor based on the set state of the agent."""
        # Checks that the interpreter and tracker store are set and
        # creates a processor
        self._ensure_agent_is_ready()
        return MessageProcessor(
            self.interpreter,
            self.policy_ensemble,
            self.domain,
            self.tracker_store,
            self.nlg,
            action_endpoint=self.action_endpoint,
            message_preprocessor=preprocessor,
        )

    @staticmethod
    def _create_domain(domain: Union[None, Domain, Text]) -> Domain:

        if isinstance(domain, str):
            return Domain.load(domain)
        elif isinstance(domain, Domain):
            return domain
        elif domain is not None:
            raise ValueError(
                "Invalid param `domain`. Expected a path to a domain "
                "specification or a domain instance. But got "
                "type '{}' with value '{}'".format(type(domain), domain)
            )

    @staticmethod
    def create_tracker_store(
        store: Optional["TrackerStore"], domain: Domain
    ) -> "TrackerStore":
        if store is not None:
            store.domain = domain
            return store
        else:
            return InMemoryTrackerStore(domain)

    @staticmethod
    def _create_ensemble(
        policies: Union[List[Policy], PolicyEnsemble, None]
    ) -> Optional[PolicyEnsemble]:
        if policies is None:
            return None
        if isinstance(policies, list):
            return SimplePolicyEnsemble(policies)
        elif isinstance(policies, PolicyEnsemble):
            return policies
        else:
            passed_type = type(policies).__name__
            raise ValueError(
                "Invalid param `policies`. Passed object is "
                "of type '{}', but should be policy, an array of "
                "policies, or a policy ensemble".format(passed_type)
            )

    def _is_form_policy_present(self) -> bool:
        """Check whether form policy is present and used."""

        has_form_policy = self.policy_ensemble and any(
            isinstance(p, FormPolicy) for p in self.policy_ensemble.policies
        )
        return not self.domain or not self.domain.form_names or has_form_policy<|MERGE_RESOLUTION|>--- conflicted
+++ resolved
@@ -9,7 +9,8 @@
 
 import aiohttp
 
-<<<<<<< HEAD
+import rasa
+from rasa.constants import DEFAULT_DOMAIN_PATH
 from rasa.core import constants, jobs, training, utils
 from rasa.core.channels import (
     InputChannel,
@@ -17,12 +18,6 @@
     UserMessage,
     CollectingOutputChannel,
 )
-=======
-import rasa
-from rasa.constants import DEFAULT_DOMAIN_PATH
-from rasa.core import constants, jobs, training
-from rasa.core.channels import InputChannel, OutputChannel, UserMessage
->>>>>>> 03572832
 from rasa.core.constants import DEFAULT_REQUEST_TIMEOUT
 from rasa.core.domain import Domain, InvalidDomain, check_domain_sanity
 from rasa.core.exceptions import AgentNotReady
