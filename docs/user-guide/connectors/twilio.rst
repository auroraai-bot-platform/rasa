:desc: Deploy a Rasa Open Source assistant through text message or WhatsApp via the Twilio connector

.. _twilio:

Twilio
======

.. edit-link::

You can use the Twilio connector to deploy an assistant that is available over text message.

.. contents::
   :local:

Getting Credentials
^^^^^^^^^^^^^^^^^^^

You first have to create a Twilio app to get credentials.
Once you have them you can add these to your ``credentials.yml``.

**How to get the Twilio credentials:**
You need to set up a Twilio account.

  1. Once you have created a Twilio account, you need to create a new
     project. The basic important product to select here
     is ``Programmable SMS``.
  2. Once you have created the project, navigate to the Dashboard of
     ``Programmable SMS`` and click on ``Get Started``. Follow the
     steps to connect a phone number to the project.
  3. Now you can use the ``Account SID``, ``Auth Token``, and the phone
     number you purchased in your ``credentials.yml``.
  4. Configure your webhook URL by navigating to 
     [Phone Numbers](https://www.twilio.com/console/phone-numbers/incoming) in the Twilio 
     dashboard and selecting your phone number. Find the ``Messaging`` section and add 
<<<<<<< HEAD
     your webhook URL (e.g. ``https://<host>:<port>/webhooks/twilio/webhook``, 
     replacing the host and port with your running Rasa X or Rasa Open Source server) 
     to the ``A MESSAGE COMES IN`` setting.
=======
     your webhook URL (e.g. ``https://yyyyyy.ngrok.io/webhooks/twilio/webhook``) to the 
     ``A MESSAGE COMES IN`` setting.
>>>>>>> 4830308f

For more information, see the `Twilio REST API <https://www.twilio.com/docs/iam/api>`_.


Connecting to WhatsApp
----------------------

You can deploy a Rasa Open Source assistant to WhatsApp through Twilio. However, to do so, you have
to have a `WhatsApp Business <https://www.whatsapp.com/business/>`_ profile. Associate
your Whatsapp Business profile with the phone number you purchased through Twilio to
access the `Twilio API for WhatsApp <https://www.twilio.com/docs/whatsapp/api>`_.

According to the `Twilio API documentation <https://www.twilio.com/docs/whatsapp/api#using-phone-numbers-with-whatsapp>`_, 
the phone number you use should be prefixed with `whatsapp:` in the ``credentials.yml`` described below.


Applying the Credentials
^^^^^^^^^^^^^^^^^^^^^^^^

Add the Twilio credentials to your  ``credentials.yml``:

.. code-block:: yaml

   twilio:
     account_sid: "ACbc2dxxxxxxxxxxxx19d54bdcd6e41186"
     auth_token: "e231c197493a7122d475b4xxxxxxxxxx"
     twilio_number: "+440123456789"  # if using WhatsApp: "whatsapp:+440123456789"

Make sure to restart your Rasa Open Source server or container to make changes to
which connectors are available. <|MERGE_RESOLUTION|>--- conflicted
+++ resolved
@@ -32,14 +32,9 @@
   4. Configure your webhook URL by navigating to 
      [Phone Numbers](https://www.twilio.com/console/phone-numbers/incoming) in the Twilio 
      dashboard and selecting your phone number. Find the ``Messaging`` section and add 
-<<<<<<< HEAD
-     your webhook URL (e.g. ``https://<host>:<port>/webhooks/twilio/webhook``, 
+     your webhook URL (e.g. ``https://<host>:<port>/webhooks/twilio/webhook``,
      replacing the host and port with your running Rasa X or Rasa Open Source server) 
      to the ``A MESSAGE COMES IN`` setting.
-=======
-     your webhook URL (e.g. ``https://yyyyyy.ngrok.io/webhooks/twilio/webhook``) to the 
-     ``A MESSAGE COMES IN`` setting.
->>>>>>> 4830308f
 
 For more information, see the `Twilio REST API <https://www.twilio.com/docs/iam/api>`_.
 
