--- conflicted
+++ resolved
@@ -34,29 +34,20 @@
         "text": "look at this",
         "image": "https://i.imgur.com/T5xVo.jpg",
     }
-<<<<<<< HEAD
-=======
     custom_json_message = {
         "text": "look at this",  # this value will be ignored
         "custom": {"some_random_arg": "value", "another_arg": "value2"},
     }
->>>>>>> cbdbe481
 
     await default_channel.send_response(default_tracker.sender_id, text_only_message)
     await default_channel.send_response(default_tracker.sender_id, image_only_message)
     await default_channel.send_response(
         default_tracker.sender_id, text_and_image_message
     )
-<<<<<<< HEAD
-    collected = default_channel.messages
-
-    assert len(collected) == 4
-=======
     await default_channel.send_response(default_tracker.sender_id, custom_json_message)
     collected = default_channel.messages
 
     assert len(collected) == 5
->>>>>>> cbdbe481
 
     # text only message
     assert collected[0] == {"recipient_id": "my-sender", "text": "hey"}
@@ -73,8 +64,6 @@
         "recipient_id": "my-sender",
         "image": "https://i.imgur.com/T5xVo.jpg",
     }
-<<<<<<< HEAD
-=======
     assert collected[4] == {
         "recipient_id": "my-sender",
         "custom": {
@@ -83,7 +72,6 @@
             "another_arg": "value2",
         },
     }
->>>>>>> cbdbe481
 
 
 async def test_console_input():
