import asyncio
import datetime
import freezegun
import pytest
import time
import uuid
import json
from _pytest.monkeypatch import MonkeyPatch
from _pytest.logging import LogCaptureFixture
from aioresponses import aioresponses
from typing import Optional, Text, List, Callable, Type, Any, Tuple
from unittest.mock import patch, Mock

from rasa.core.policies.rule_policy import RulePolicy
from rasa.core.actions.action import (
    ActionUtterTemplate,
    ActionListen,
    ActionExecutionRejection,
)
import rasa.core.policies.policy
from rasa.core.nlg import NaturalLanguageGenerator
from rasa.core.policies.policy import PolicyPrediction
import tests.utilities

from rasa.core import jobs
from rasa.core.agent import Agent
from rasa.core.channels.channel import (
    CollectingOutputChannel,
    UserMessage,
    OutputChannel,
)
from rasa.shared.core.domain import SessionConfig, Domain, KEY_ACTIONS
from rasa.shared.core.events import (
    ActionExecuted,
    BotUttered,
    ReminderCancelled,
    ReminderScheduled,
    Restarted,
    UserUttered,
    SessionStarted,
    Event,
    SlotSet,
    DefinePrevUserUtteredFeaturization,
    ActionExecutionRejected,
    LoopInterrupted,
)
from rasa.core.interpreter import RasaNLUHttpInterpreter
from rasa.shared.nlu.interpreter import NaturalLanguageInterpreter, RegexInterpreter
from rasa.core.policies import SimplePolicyEnsemble, PolicyEnsemble
from rasa.core.policies.ted_policy import TEDPolicy
from rasa.core.processor import MessageProcessor
from rasa.shared.core.slots import Slot, AnySlot
from rasa.core.tracker_store import InMemoryTrackerStore
from rasa.core.lock_store import InMemoryLockStore
from rasa.shared.core.trackers import DialogueStateTracker
from rasa.shared.nlu.constants import INTENT_NAME_KEY
from rasa.utils.endpoints import EndpointConfig
from rasa.shared.core.constants import (
    ACTION_RESTART_NAME,
    DEFAULT_INTENTS,
    ACTION_LISTEN_NAME,
    ACTION_SESSION_START_NAME,
    EXTERNAL_MESSAGE_PREFIX,
    IS_EXTERNAL,
    SESSION_START_METADATA_SLOT,
)

import logging

logger = logging.getLogger(__name__)


@pytest.mark.trains_model
async def test_message_processor(
    default_channel: CollectingOutputChannel, default_processor: MessageProcessor
):
    await default_processor.handle_message(
        UserMessage('/greet{"name":"Core"}', default_channel)
    )
    assert default_channel.latest_output() == {
        "recipient_id": "default",
        "text": "hey there Core!",
    }


@pytest.mark.trains_model
async def test_message_id_logging(default_processor: MessageProcessor):
    message = UserMessage("If Meg was an egg would she still have a leg?")
    tracker = DialogueStateTracker("1", [])
    await default_processor._handle_message_with_tracker(message, tracker)
    logged_event = tracker.events[-1]

    assert logged_event.message_id == message.message_id
    assert logged_event.message_id is not None


@pytest.mark.trains_model
async def test_parsing(default_processor: MessageProcessor):
    message = UserMessage('/greet{"name": "boy"}')
    parsed = await default_processor.parse_message(message)
    assert parsed["intent"][INTENT_NAME_KEY] == "greet"
    assert parsed["entities"][0]["entity"] == "name"


@pytest.mark.trains_model
async def test_check_for_unseen_feature(default_processor: MessageProcessor):
    message = UserMessage('/dislike{"test_entity": "RASA"}')
    parsed = await default_processor.parse_message(message)
    with pytest.warns(UserWarning) as record:
        default_processor._check_for_unseen_features(parsed)
    assert len(record) == 2

    assert (
        record[0].message.args[0].startswith("Interpreter parsed an intent 'dislike'")
    )
    assert (
        record[1]
        .message.args[0]
        .startswith("Interpreter parsed an entity 'test_entity'")
    )


@pytest.mark.parametrize("default_intent", DEFAULT_INTENTS)
@pytest.mark.trains_model
async def test_default_intent_recognized(
    default_processor: MessageProcessor, default_intent: Text
):
    message = UserMessage(default_intent)
    parsed = await default_processor.parse_message(message)
    with pytest.warns(None) as record:
        default_processor._check_for_unseen_features(parsed)
    assert len(record) == 0


async def test_http_parsing():
    message = UserMessage("lunch?")

    endpoint = EndpointConfig("https://interpreter.com")
    with aioresponses() as mocked:
        mocked.post("https://interpreter.com/model/parse", repeat=True, status=200)

        inter = RasaNLUHttpInterpreter(endpoint_config=endpoint)
        try:
            await MessageProcessor(inter, None, None, None, None, None).parse_message(
                message
            )
        except KeyError:
            pass  # logger looks for intent and entities, so we except

        r = tests.utilities.latest_request(
            mocked, "POST", "https://interpreter.com/model/parse"
        )

        assert r


async def mocked_parse(self, text, message_id=None, tracker=None, metadata=None):
    """Mock parsing a text message and augment it with the slot
    value from the tracker's state."""

    return {
        "intent": {INTENT_NAME_KEY: "", "confidence": 0.0},
        "entities": [],
        "text": text,
        "requested_language": tracker.get_slot("requested_language"),
    }


async def test_parsing_with_tracker():
    tracker = DialogueStateTracker.from_dict("1", [], [Slot("requested_language")])

    # we'll expect this value 'en' to be part of the result from the interpreter
    tracker._set_slot("requested_language", "en")

    endpoint = EndpointConfig("https://interpreter.com")
    with aioresponses() as mocked:
        mocked.post("https://interpreter.com/parse", repeat=True, status=200)

        # mock the parse function with the one defined for this test
        with patch.object(RasaNLUHttpInterpreter, "parse", mocked_parse):
            interpreter = RasaNLUHttpInterpreter(endpoint_config=endpoint)
            agent = Agent(None, None, interpreter)
            result = await agent.parse_message_using_nlu_interpreter("lunch?", tracker)

            assert result["requested_language"] == "en"


@pytest.mark.trains_model
async def test_reminder_scheduled(
    default_channel: CollectingOutputChannel, default_processor: MessageProcessor
):
    sender_id = uuid.uuid4().hex

    reminder = ReminderScheduled("remind", datetime.datetime.now())
    tracker = default_processor.tracker_store.get_or_create_tracker(sender_id)

    tracker.update(UserUttered("test"))
    tracker.update(ActionExecuted("action_schedule_reminder"))
    tracker.update(reminder)

    default_processor.tracker_store.save(tracker)

    await default_processor.handle_reminder(reminder, sender_id, default_channel)

    # retrieve the updated tracker
    t = default_processor.tracker_store.retrieve(sender_id)

    assert t.events[1] == UserUttered("test")
    assert t.events[2] == ActionExecuted("action_schedule_reminder")
    assert isinstance(t.events[3], ReminderScheduled)
    assert t.events[4] == UserUttered(
        f"{EXTERNAL_MESSAGE_PREFIX}remind",
        intent={INTENT_NAME_KEY: "remind", IS_EXTERNAL: True},
    )


<<<<<<< HEAD
@pytest.mark.trains_model
=======
async def test_reminder_lock(
    default_channel: CollectingOutputChannel,
    default_processor: MessageProcessor,
    caplog: LogCaptureFixture,
):
    caplog.clear()
    with caplog.at_level(logging.DEBUG):
        sender_id = uuid.uuid4().hex

        reminder = ReminderScheduled("remind", datetime.datetime.now())
        tracker = default_processor.tracker_store.get_or_create_tracker(sender_id)

        tracker.update(UserUttered("test"))
        tracker.update(ActionExecuted("action_schedule_reminder"))
        tracker.update(reminder)

        default_processor.tracker_store.save(tracker)

        await default_processor.handle_reminder(reminder, sender_id, default_channel)

        assert f"Deleted lock for conversation '{sender_id}'." in caplog.text


>>>>>>> b7d7f701
async def test_trigger_external_latest_input_channel(
    default_channel: CollectingOutputChannel, default_processor: MessageProcessor
):
    sender_id = uuid.uuid4().hex
    tracker = default_processor.tracker_store.get_or_create_tracker(sender_id)
    input_channel = "test_input_channel_external"

    tracker.update(UserUttered("test1"))
    tracker.update(UserUttered("test2", input_channel=input_channel))

    await default_processor.trigger_external_user_uttered(
        "test3", None, tracker, default_channel
    )

    tracker = default_processor.tracker_store.retrieve(sender_id)

    assert tracker.get_latest_input_channel() == input_channel


@pytest.mark.trains_model
async def test_reminder_aborted(
    default_channel: CollectingOutputChannel, default_processor: MessageProcessor
):
    sender_id = uuid.uuid4().hex

    reminder = ReminderScheduled(
        "utter_greet", datetime.datetime.now(), kill_on_user_message=True
    )
    tracker = default_processor.tracker_store.get_or_create_tracker(sender_id)

    tracker.update(reminder)
    tracker.update(UserUttered("test"))  # cancels the reminder

    default_processor.tracker_store.save(tracker)
    await default_processor.handle_reminder(reminder, sender_id, default_channel)

    # retrieve the updated tracker
    t = default_processor.tracker_store.retrieve(sender_id)
    assert len(t.events) == 3  # nothing should have been executed


async def wait_until_all_jobs_were_executed(
    timeout_after_seconds: Optional[float] = None,
) -> None:
    total_seconds = 0.0
    while len((await jobs.scheduler()).get_jobs()) > 0 and (
        not timeout_after_seconds or total_seconds < timeout_after_seconds
    ):
        await asyncio.sleep(0.1)
        total_seconds += 0.1

    if total_seconds >= timeout_after_seconds:
        jobs.kill_scheduler()
        raise TimeoutError


@pytest.mark.trains_model
async def test_reminder_cancelled_multi_user(
    default_channel: CollectingOutputChannel, default_processor: MessageProcessor
):
    sender_ids = [uuid.uuid4().hex, uuid.uuid4().hex]
    trackers = []
    for sender_id in sender_ids:
        tracker = default_processor.tracker_store.get_or_create_tracker(sender_id)

        tracker.update(UserUttered("test"))
        tracker.update(ActionExecuted("action_reminder_reminder"))
        tracker.update(
            ReminderScheduled(
                "greet", datetime.datetime.now(), kill_on_user_message=True
            )
        )
        trackers.append(tracker)

    # cancel all reminders (one) for the first user
    trackers[0].update(ReminderCancelled())

    for tracker in trackers:
        default_processor.tracker_store.save(tracker)
        await default_processor._schedule_reminders(
            tracker.events, tracker, default_channel
        )
    # check that the jobs were added
    assert len((await jobs.scheduler()).get_jobs()) == 2

    for tracker in trackers:
        await default_processor._cancel_reminders(tracker.events, tracker)
    # check that only one job was removed
    assert len((await jobs.scheduler()).get_jobs()) == 1

    # execute the jobs
    await wait_until_all_jobs_were_executed(timeout_after_seconds=5.0)

    tracker_0 = default_processor.tracker_store.retrieve(sender_ids[0])
    # there should be no utter_greet action
    assert (
        UserUttered(
            f"{EXTERNAL_MESSAGE_PREFIX}greet",
            intent={INTENT_NAME_KEY: "greet", IS_EXTERNAL: True},
        )
        not in tracker_0.events
    )

    tracker_1 = default_processor.tracker_store.retrieve(sender_ids[1])
    # there should be utter_greet action
    assert (
        UserUttered(
            f"{EXTERNAL_MESSAGE_PREFIX}greet",
            intent={INTENT_NAME_KEY: "greet", IS_EXTERNAL: True},
        )
        in tracker_1.events
    )


@pytest.mark.trains_model
async def test_reminder_cancelled_cancels_job_with_name(
    default_channel: CollectingOutputChannel, default_processor: MessageProcessor
):
    sender_id = "][]][xy,,=+2f'[:/;>]  <0d]A[e_,02"

    reminder = ReminderScheduled(
        intent="greet", trigger_date_time=datetime.datetime.now()
    )
    job_name = reminder.scheduled_job_name(sender_id)
    reminder_cancelled = ReminderCancelled()

    assert reminder_cancelled.cancels_job_with_name(job_name, sender_id)
    assert not reminder_cancelled.cancels_job_with_name(job_name.upper(), sender_id)


@pytest.mark.trains_model
async def test_reminder_cancelled_cancels_job_with_name_special_name(
    default_channel: CollectingOutputChannel, default_processor: MessageProcessor
):
    sender_id = "][]][xy,,=+2f'[:/;  >]<0d]A[e_,02"
    name = "wkjbgr,34(,*&%^^&*(OP#LKMN V#NF# # #R"

    reminder = ReminderScheduled(
        intent="greet", trigger_date_time=datetime.datetime.now(), name=name
    )
    job_name = reminder.scheduled_job_name(sender_id)
    reminder_cancelled = ReminderCancelled(name)

    assert reminder_cancelled.cancels_job_with_name(job_name, sender_id)
    assert not reminder_cancelled.cancels_job_with_name(job_name.upper(), sender_id)


async def cancel_reminder_and_check(
    tracker: DialogueStateTracker,
    default_processor: MessageProcessor,
    reminder_canceled_event: ReminderCancelled,
    num_jobs_before: int,
    num_jobs_after: int,
) -> None:
    # cancel the sixth reminder
    tracker.update(reminder_canceled_event)

    # check that the jobs were added
    assert len((await jobs.scheduler()).get_jobs()) == num_jobs_before

    await default_processor._cancel_reminders(tracker.events, tracker)

    # check that only one job was removed
    assert len((await jobs.scheduler()).get_jobs()) == num_jobs_after


@pytest.mark.trains_model
async def test_reminder_cancelled_by_name(
    default_channel: CollectingOutputChannel,
    default_processor: MessageProcessor,
    tracker_with_six_scheduled_reminders: DialogueStateTracker,
):
    tracker = tracker_with_six_scheduled_reminders
    await default_processor._schedule_reminders(
        tracker.events, tracker, default_channel
    )

    # cancel the sixth reminder
    await cancel_reminder_and_check(
        tracker, default_processor, ReminderCancelled("special"), 6, 5
    )


@pytest.mark.trains_model
async def test_reminder_cancelled_by_entities(
    default_channel: CollectingOutputChannel,
    default_processor: MessageProcessor,
    tracker_with_six_scheduled_reminders: DialogueStateTracker,
):
    tracker = tracker_with_six_scheduled_reminders
    await default_processor._schedule_reminders(
        tracker.events, tracker, default_channel
    )

    # cancel the fourth reminder
    await cancel_reminder_and_check(
        tracker,
        default_processor,
        ReminderCancelled(entities=[{"entity": "name", "value": "Bruce Wayne"}]),
        6,
        5,
    )


@pytest.mark.trains_model
async def test_reminder_cancelled_by_intent(
    default_channel: CollectingOutputChannel,
    default_processor: MessageProcessor,
    tracker_with_six_scheduled_reminders: DialogueStateTracker,
):
    tracker = tracker_with_six_scheduled_reminders
    await default_processor._schedule_reminders(
        tracker.events, tracker, default_channel
    )

    # cancel the third, fifth, and sixth reminder
    await cancel_reminder_and_check(
        tracker, default_processor, ReminderCancelled(intent="default"), 6, 3
    )


@pytest.mark.trains_model
async def test_reminder_cancelled_all(
    default_channel: CollectingOutputChannel,
    default_processor: MessageProcessor,
    tracker_with_six_scheduled_reminders: DialogueStateTracker,
):
    tracker = tracker_with_six_scheduled_reminders
    await default_processor._schedule_reminders(
        tracker.events, tracker, default_channel
    )

    # cancel all reminders
    await cancel_reminder_and_check(
        tracker, default_processor, ReminderCancelled(), 6, 0
    )


@pytest.mark.trains_model
async def test_reminder_restart(
    default_channel: CollectingOutputChannel, default_processor: MessageProcessor
):
    sender_id = uuid.uuid4().hex

    reminder = ReminderScheduled(
        "utter_greet", datetime.datetime.now(), kill_on_user_message=False
    )
    tracker = default_processor.tracker_store.get_or_create_tracker(sender_id)

    tracker.update(reminder)
    tracker.update(Restarted())  # cancels the reminder
    tracker.update(UserUttered("test"))

    default_processor.tracker_store.save(tracker)
    await default_processor.handle_reminder(reminder, sender_id, default_channel)

    # retrieve the updated tracker
    t = default_processor.tracker_store.retrieve(sender_id)
    assert len(t.events) == 4  # nothing should have been executed


@pytest.mark.parametrize(
    "event_to_apply,session_expiration_time_in_minutes,has_expired",
    [
        # last user event is way in the past
        (UserUttered(timestamp=1), 60, True),
        # user event are very recent
        (UserUttered("hello", timestamp=time.time()), 120, False),
        # there is user event
        (ActionExecuted(ACTION_LISTEN_NAME, timestamp=time.time()), 60, False),
        # Old event, but sessions are disabled
        (UserUttered("hello", timestamp=1), 0, False),
        # there is no event
        (None, 1, False),
    ],
)
@pytest.mark.trains_model
async def test_has_session_expired(
    event_to_apply: Optional[Event],
    session_expiration_time_in_minutes: float,
    has_expired: bool,
    default_processor: MessageProcessor,
):
    sender_id = uuid.uuid4().hex

    default_processor.domain.session_config = SessionConfig(
        session_expiration_time_in_minutes, True
    )
    # create new tracker without events
    tracker = default_processor.tracker_store.get_or_create_tracker(sender_id)
    tracker.events.clear()

    # apply desired event
    if event_to_apply:
        tracker.update(event_to_apply)

    # noinspection PyProtectedMember
    assert default_processor._has_session_expired(tracker) == has_expired


# noinspection PyProtectedMember
@pytest.mark.trains_model
async def test_update_tracker_session(
    default_channel: CollectingOutputChannel,
    default_processor: MessageProcessor,
    monkeypatch: MonkeyPatch,
):
    sender_id = uuid.uuid4().hex
    tracker = default_processor.tracker_store.get_or_create_tracker(sender_id)

    # patch `_has_session_expired()` so the `_update_tracker_session()` call actually
    # does something
    monkeypatch.setattr(default_processor, "_has_session_expired", lambda _: True)

    await default_processor._update_tracker_session(tracker, default_channel)

    # the save is not called in _update_tracker_session()
    default_processor._save_tracker(tracker)

    # inspect tracker and make sure all events are present
    tracker = default_processor.tracker_store.retrieve(sender_id)

    assert list(tracker.events) == [
        ActionExecuted(ACTION_LISTEN_NAME),
        ActionExecuted(ACTION_SESSION_START_NAME),
        SessionStarted(),
        ActionExecuted(ACTION_LISTEN_NAME),
    ]


@pytest.mark.trains_model
async def test_update_tracker_session_with_metadata(
    default_processor: MessageProcessor, monkeypatch: MonkeyPatch,
):
    sender_id = uuid.uuid4().hex
    metadata = {"metadataTestKey": "metadataTestValue"}
    message = UserMessage(
        text="hi",
        output_channel=CollectingOutputChannel(),
        sender_id=sender_id,
        metadata=metadata,
    )
    await default_processor.handle_message(message)

    tracker = default_processor.tracker_store.retrieve(sender_id)
    events = list(tracker.events)

    assert events[0] == SlotSet(SESSION_START_METADATA_SLOT, metadata)
    assert tracker.slots[SESSION_START_METADATA_SLOT].value == metadata

    assert events[1] == ActionExecuted(ACTION_SESSION_START_NAME)
    assert events[2] == SessionStarted()
    assert events[2].metadata == metadata
    assert events[3] == SlotSet(SESSION_START_METADATA_SLOT, metadata)
    assert events[4] == ActionExecuted(ACTION_LISTEN_NAME)
    assert isinstance(events[5], UserUttered)


@freezegun.freeze_time("2020-02-01")
@pytest.mark.trains_model
async def test_custom_action_session_start_with_metadata(
    default_processor: MessageProcessor,
):
    domain = Domain.from_dict({KEY_ACTIONS: [ACTION_SESSION_START_NAME]})
    default_processor.domain = domain
    action_server_url = "http://some-url"
    default_processor.action_endpoint = EndpointConfig(action_server_url)

    sender_id = uuid.uuid4().hex
    metadata = {"metadataTestKey": "metadataTestValue"}
    message = UserMessage(
        text="hi",
        output_channel=CollectingOutputChannel(),
        sender_id=sender_id,
        metadata=metadata,
    )

    with aioresponses() as mocked:
        mocked.post(action_server_url, payload={"events": []})
        await default_processor.handle_message(message)

    last_request = tests.utilities.latest_request(mocked, "post", action_server_url)
    tracker_for_custom_action = tests.utilities.json_of_latest_request(last_request)[
        "tracker"
    ]

    assert tracker_for_custom_action["events"] == [
        {
            "event": "slot",
            "timestamp": 1580515200.0,
            "name": SESSION_START_METADATA_SLOT,
            "value": metadata,
        }
    ]


# noinspection PyProtectedMember
@pytest.mark.trains_model
async def test_update_tracker_session_with_slots(
    default_channel: CollectingOutputChannel,
    default_processor: MessageProcessor,
    monkeypatch: MonkeyPatch,
):
    sender_id = uuid.uuid4().hex
    tracker = default_processor.tracker_store.get_or_create_tracker(sender_id)

    # apply a user uttered and five slots
    user_event = UserUttered("some utterance")
    tracker.update(user_event)

    slot_set_events = [SlotSet(f"slot key {i}", f"test value {i}") for i in range(5)]

    for event in slot_set_events:
        tracker.update(event)

    # patch `_has_session_expired()` so the `_update_tracker_session()` call actually
    # does something
    monkeypatch.setattr(default_processor, "_has_session_expired", lambda _: True)

    await default_processor._update_tracker_session(tracker, default_channel)

    # the save is not called in _update_tracker_session()
    default_processor._save_tracker(tracker)

    # inspect tracker and make sure all events are present
    tracker = default_processor.tracker_store.retrieve(sender_id)
    events = list(tracker.events)

    # the first three events should be up to the user utterance
    assert events[:2] == [ActionExecuted(ACTION_LISTEN_NAME), user_event]

    # next come the five slots
    assert events[2:7] == slot_set_events

    # the next two events are the session start sequence
    assert events[7:9] == [ActionExecuted(ACTION_SESSION_START_NAME), SessionStarted()]

    # the five slots should be reapplied
    assert events[9:14] == slot_set_events

    # finally an action listen, this should also be the last event
    assert events[14] == events[-1] == ActionExecuted(ACTION_LISTEN_NAME)


@pytest.mark.trains_model
async def test_fetch_tracker_and_update_session(
    default_channel: CollectingOutputChannel, default_processor: MessageProcessor
):
    sender_id = uuid.uuid4().hex
    tracker = await default_processor.fetch_tracker_and_update_session(
        sender_id, default_channel
    )

    # ensure session start sequence is present
    assert list(tracker.events) == [
        ActionExecuted(ACTION_SESSION_START_NAME),
        SessionStarted(),
        ActionExecuted(ACTION_LISTEN_NAME),
    ]


@pytest.mark.parametrize(
    "initial_events,expected_event_types",
    [
        # tracker is initially not empty - when it is fetched, it will just contain
        # these four events
        (
            [
                ActionExecuted(ACTION_SESSION_START_NAME),
                SessionStarted(),
                ActionExecuted(ACTION_LISTEN_NAME),
                UserUttered("/greet", {INTENT_NAME_KEY: "greet", "confidence": 1.0}),
            ],
            [ActionExecuted, SessionStarted, ActionExecuted, UserUttered],
        ),
        # tracker is initially empty, and contains the session start sequence when
        # fetched
        ([], [ActionExecuted, SessionStarted, ActionExecuted]),
    ],
)
@pytest.mark.trains_model
async def test_fetch_tracker_with_initial_session(
    default_channel: CollectingOutputChannel,
    default_processor: MessageProcessor,
    initial_events: List[Event],
    expected_event_types: List[Type[Event]],
):
    conversation_id = uuid.uuid4().hex

    tracker = DialogueStateTracker.from_events(conversation_id, initial_events)

    default_processor.tracker_store.save(tracker)

    tracker = await default_processor.fetch_tracker_with_initial_session(
        conversation_id, default_channel
    )

    # the events in the fetched tracker are as expected
    assert len(tracker.events) == len(expected_event_types)

    assert all(
        isinstance(tracker_event, expected_event_type)
        for tracker_event, expected_event_type in zip(
            tracker.events, expected_event_types
        )
    )


@pytest.mark.trains_model
async def test_fetch_tracker_with_initial_session_does_not_update_session(
    default_channel: CollectingOutputChannel,
    default_processor: MessageProcessor,
    monkeypatch: MonkeyPatch,
):
    conversation_id = uuid.uuid4().hex

    # the domain has a session expiration time of one second
    monkeypatch.setattr(
        default_processor.tracker_store.domain,
        "session_config",
        SessionConfig(carry_over_slots=True, session_expiration_time=1 / 60),
    )

    now = time.time()

    # the tracker initially contains events
    initial_events = [
        ActionExecuted(ACTION_SESSION_START_NAME, timestamp=now - 10),
        SessionStarted(timestamp=now - 9),
        ActionExecuted(ACTION_LISTEN_NAME, timestamp=now - 8),
        UserUttered(
            "/greet", {INTENT_NAME_KEY: "greet", "confidence": 1.0}, timestamp=now - 7
        ),
    ]

    tracker = DialogueStateTracker.from_events(conversation_id, initial_events)

    default_processor.tracker_store.save(tracker)

    tracker = await default_processor.fetch_tracker_with_initial_session(
        conversation_id, default_channel
    )

    # the conversation session has expired, but calling
    # `fetch_tracker_with_initial_session()` did not update it
    assert default_processor._has_session_expired(tracker)
    assert [event.as_dict() for event in tracker.events] == [
        event.as_dict() for event in initial_events
    ]


@pytest.mark.trains_model
async def test_handle_message_with_session_start(
    default_channel: CollectingOutputChannel,
    default_processor: MessageProcessor,
    monkeypatch: MonkeyPatch,
):
    sender_id = uuid.uuid4().hex

    entity = "name"
    slot_1 = {entity: "Core"}
    await default_processor.handle_message(
        UserMessage(f"/greet{json.dumps(slot_1)}", default_channel, sender_id)
    )

    assert default_channel.latest_output() == {
        "recipient_id": sender_id,
        "text": "hey there Core!",
    }

    # patch processor so a session start is triggered
    monkeypatch.setattr(default_processor, "_has_session_expired", lambda _: True)

    slot_2 = {entity: "post-session start hello"}
    # handle a new message
    await default_processor.handle_message(
        UserMessage(f"/greet{json.dumps(slot_2)}", default_channel, sender_id)
    )

    tracker = default_processor.tracker_store.get_or_create_tracker(sender_id)

    # make sure the sequence of events is as expected
    expected = [
        ActionExecuted(ACTION_SESSION_START_NAME),
        SessionStarted(),
        ActionExecuted(ACTION_LISTEN_NAME),
        UserUttered(
            f"/greet{json.dumps(slot_1)}",
            {INTENT_NAME_KEY: "greet", "confidence": 1.0},
            [{"entity": entity, "start": 6, "end": 22, "value": "Core"}],
        ),
        SlotSet(entity, slot_1[entity]),
        DefinePrevUserUtteredFeaturization(False),
        ActionExecuted("utter_greet"),
        BotUttered("hey there Core!", metadata={"template_name": "utter_greet"}),
        ActionExecuted(ACTION_LISTEN_NAME),
        ActionExecuted(ACTION_SESSION_START_NAME),
        SessionStarted(),
        # the initial SlotSet is reapplied after the SessionStarted sequence
        SlotSet(entity, slot_1[entity]),
        ActionExecuted(ACTION_LISTEN_NAME),
        UserUttered(
            f"/greet{json.dumps(slot_2)}",
            {INTENT_NAME_KEY: "greet", "confidence": 1.0},
            [
                {
                    "entity": entity,
                    "start": 6,
                    "end": 42,
                    "value": "post-session start hello",
                }
            ],
        ),
        SlotSet(entity, slot_2[entity]),
        DefinePrevUserUtteredFeaturization(False),
        ActionExecuted("utter_greet"),
        BotUttered(
            "hey there post-session start hello!",
            metadata={"template_name": "utter_greet"},
        ),
        ActionExecuted(ACTION_LISTEN_NAME),
    ]

    assert list(tracker.events) == expected


# noinspection PyProtectedMember
@pytest.mark.parametrize(
    "action_name, should_predict_another_action",
    [
        (ACTION_LISTEN_NAME, False),
        (ACTION_SESSION_START_NAME, False),
        ("utter_greet", True),
    ],
)
@pytest.mark.trains_model
async def test_should_predict_another_action(
    default_processor: MessageProcessor,
    action_name: Text,
    should_predict_another_action: bool,
):
    assert (
        default_processor.should_predict_another_action(action_name)
        == should_predict_another_action
    )


def test_get_next_action_probabilities_passes_interpreter_to_policies(
    monkeypatch: MonkeyPatch,
):
    policy = TEDPolicy()
    test_interpreter = Mock()

    def predict_action_probabilities(
        tracker: DialogueStateTracker,
        domain: Domain,
        interpreter: NaturalLanguageInterpreter,
        **kwargs,
    ) -> PolicyPrediction:
        assert interpreter == test_interpreter
        return PolicyPrediction([1, 0], "some-policy", policy_priority=1)

    policy.predict_action_probabilities = predict_action_probabilities
    ensemble = SimplePolicyEnsemble(policies=[policy])

    domain = Domain.empty()

    processor = MessageProcessor(
        test_interpreter,
        ensemble,
        domain,
        InMemoryTrackerStore(domain),
        InMemoryLockStore(),
        Mock(),
    )

    # This should not raise
    processor._get_next_action_probabilities(
        DialogueStateTracker.from_events("lala", [ActionExecuted(ACTION_LISTEN_NAME)])
    )


@pytest.mark.parametrize(
    "predict_function",
    [
        lambda tracker, domain, something_else: PolicyPrediction(
            [1, 0, 2, 3], "some-policy"
        ),
        lambda tracker, domain, some_bool=True: PolicyPrediction([1, 0], "some-policy"),
    ],
)
def test_get_next_action_probabilities_pass_policy_predictions_without_interpreter_arg(
    predict_function: Callable,
):
    policy = TEDPolicy()

    policy.predict_action_probabilities = predict_function

    ensemble = SimplePolicyEnsemble(policies=[policy])
    interpreter = Mock()
    domain = Domain.empty()

    processor = MessageProcessor(
        interpreter,
        ensemble,
        domain,
        InMemoryTrackerStore(domain),
        InMemoryLockStore(),
        Mock(),
    )

    with pytest.warns(DeprecationWarning):
        processor._get_next_action_probabilities(
            DialogueStateTracker.from_events(
                "lala", [ActionExecuted(ACTION_LISTEN_NAME)]
            )
        )


@pytest.mark.trains_model
async def test_restart_triggers_session_start(
    default_channel: CollectingOutputChannel,
    default_processor: MessageProcessor,
    monkeypatch: MonkeyPatch,
):
    # The rule policy is trained and used so as to allow the default action ActionRestart to be predicted
    rule_policy = RulePolicy()
    rule_policy.train([], default_processor.domain, RegexInterpreter())
    monkeypatch.setattr(
        default_processor.policy_ensemble,
        "policies",
        [rule_policy, *default_processor.policy_ensemble.policies],
    )

    sender_id = uuid.uuid4().hex

    entity = "name"
    slot_1 = {entity: "name1"}
    await default_processor.handle_message(
        UserMessage(f"/greet{json.dumps(slot_1)}", default_channel, sender_id)
    )

    assert default_channel.latest_output() == {
        "recipient_id": sender_id,
        "text": "hey there name1!",
    }

    # This restarts the chat
    await default_processor.handle_message(
        UserMessage("/restart", default_channel, sender_id)
    )

    tracker = default_processor.tracker_store.get_or_create_tracker(sender_id)

    expected = [
        ActionExecuted(ACTION_SESSION_START_NAME),
        SessionStarted(),
        ActionExecuted(ACTION_LISTEN_NAME),
        UserUttered(
            f"/greet{json.dumps(slot_1)}",
            {INTENT_NAME_KEY: "greet", "confidence": 1.0},
            [{"entity": entity, "start": 6, "end": 23, "value": "name1"}],
        ),
        SlotSet(entity, slot_1[entity]),
        DefinePrevUserUtteredFeaturization(use_text_for_featurization=False),
        ActionExecuted("utter_greet"),
        BotUttered("hey there name1!", metadata={"template_name": "utter_greet"}),
        ActionExecuted(ACTION_LISTEN_NAME),
        UserUttered("/restart", {INTENT_NAME_KEY: "restart", "confidence": 1.0}),
        DefinePrevUserUtteredFeaturization(use_text_for_featurization=False),
        ActionExecuted(ACTION_RESTART_NAME),
        Restarted(),
        ActionExecuted(ACTION_SESSION_START_NAME),
        SessionStarted(),
        # No previous slot is set due to restart.
        ActionExecuted(ACTION_LISTEN_NAME),
    ]
    for actual, expected in zip(tracker.events, expected):
        assert actual == expected


@pytest.mark.trains_model
async def test_handle_message_if_action_manually_rejects(
    default_processor: MessageProcessor, monkeypatch: MonkeyPatch
):
    conversation_id = "test"
    message = UserMessage("/greet", sender_id=conversation_id)

    rejection_events = [
        SlotSet("my_slot", "test"),
        ActionExecutionRejected("utter_greet"),
        SlotSet("some slot", "some value"),
    ]

    async def mocked_run(self, *args: Any, **kwargs: Any) -> List[Event]:
        return rejection_events

    monkeypatch.setattr(
        ActionUtterTemplate, ActionUtterTemplate.run.__name__, mocked_run
    )
    await default_processor.handle_message(message)

    tracker = default_processor.tracker_store.retrieve(conversation_id)

    logged_events = list(tracker.events)

    assert ActionExecuted("utter_greet") not in logged_events
    assert all(event in logged_events for event in rejection_events)


@pytest.mark.trains_model
def test_predict_next_action_with_deprecated_ensemble(
    default_processor: MessageProcessor, monkeypatch: MonkeyPatch
):
    expected_confidence = 2.0
    expected_action = "utter_greet"
    expected_probabilities = rasa.core.policies.policy.confidence_scores_for(
        expected_action, expected_confidence, default_processor.domain
    )
    expected_policy_name = "deprecated ensemble"

    class DeprecatedEnsemble(PolicyEnsemble):
        def probabilities_using_best_policy(
            self,
            tracker: DialogueStateTracker,
            domain: Domain,
            interpreter: NaturalLanguageInterpreter,
            **kwargs: Any,
        ) -> Tuple[List[float], Optional[Text]]:
            return expected_probabilities, expected_policy_name

    monkeypatch.setattr(default_processor, "policy_ensemble", DeprecatedEnsemble([]))

    tracker = DialogueStateTracker.from_events(
        "some sender", [ActionExecuted(ACTION_LISTEN_NAME)]
    )

    with pytest.warns(FutureWarning):
        action, prediction = default_processor.predict_next_action(tracker)

    assert action.name() == expected_action
    assert prediction == PolicyPrediction(expected_probabilities, expected_policy_name)


@pytest.mark.trains_model
async def test_policy_events_are_applied_to_tracker(
    default_processor: MessageProcessor, monkeypatch: MonkeyPatch
):
    expected_action = ACTION_LISTEN_NAME
    policy_events = [LoopInterrupted(True)]
    conversation_id = "test_policy_events_are_applied_to_tracker"
    user_message = "/greet"

    expected_events = [
        ActionExecuted(ACTION_SESSION_START_NAME),
        SessionStarted(),
        ActionExecuted(ACTION_LISTEN_NAME),
        UserUttered(user_message, intent={"name": "greet"}),
        *policy_events,
    ]

    class ConstantEnsemble(PolicyEnsemble):
        def probabilities_using_best_policy(
            self,
            tracker: DialogueStateTracker,
            domain: Domain,
            interpreter: NaturalLanguageInterpreter,
            **kwargs: Any,
        ) -> PolicyPrediction:
            prediction = PolicyPrediction.for_action_name(
                default_processor.domain, expected_action, "some policy"
            )
            prediction.events = policy_events

            return prediction

    monkeypatch.setattr(default_processor, "policy_ensemble", ConstantEnsemble([]))

    action_received_events = False

    async def mocked_run(
        self,
        output_channel: "OutputChannel",
        nlg: "NaturalLanguageGenerator",
        tracker: "DialogueStateTracker",
        domain: "Domain",
    ) -> List[Event]:
        # The action already has access to the policy events
        nonlocal action_received_events
        action_received_events = list(tracker.events) == expected_events
        return []

    monkeypatch.setattr(ActionListen, ActionListen.run.__name__, mocked_run)

    await default_processor.handle_message(
        UserMessage(user_message, sender_id=conversation_id)
    )

    assert action_received_events

    tracker = default_processor.get_tracker(conversation_id)
    # The action was logged on the tracker as well
    expected_events.append(ActionExecuted(ACTION_LISTEN_NAME))

    for event, expected in zip(tracker.events, expected_events):
        assert event == expected


# noinspection PyTypeChecker
@pytest.mark.parametrize(
    "reject_fn",
    [
        lambda: [ActionExecutionRejected(ACTION_LISTEN_NAME)],
        lambda: (_ for _ in ()).throw(ActionExecutionRejection(ACTION_LISTEN_NAME)),
    ],
)
@pytest.mark.trains_model
async def test_policy_events_not_applied_if_rejected(
    default_processor: MessageProcessor,
    monkeypatch: MonkeyPatch,
    reject_fn: Callable[[], List[Event]],
):
    expected_action = ACTION_LISTEN_NAME
    expected_events = [LoopInterrupted(True)]
    conversation_id = "test_policy_events_are_applied_to_tracker"
    user_message = "/greet"

    class ConstantEnsemble(PolicyEnsemble):
        def probabilities_using_best_policy(
            self,
            tracker: DialogueStateTracker,
            domain: Domain,
            interpreter: NaturalLanguageInterpreter,
            **kwargs: Any,
        ) -> PolicyPrediction:
            prediction = PolicyPrediction.for_action_name(
                default_processor.domain, expected_action, "some policy"
            )
            prediction.events = expected_events

            return prediction

    monkeypatch.setattr(default_processor, "policy_ensemble", ConstantEnsemble([]))

    async def mocked_run(*args: Any, **kwargs: Any) -> List[Event]:
        return reject_fn()

    monkeypatch.setattr(ActionListen, ActionListen.run.__name__, mocked_run)

    await default_processor.handle_message(
        UserMessage(user_message, sender_id=conversation_id)
    )

    tracker = default_processor.get_tracker(conversation_id)
    expected_events = [
        ActionExecuted(ACTION_SESSION_START_NAME),
        SessionStarted(),
        ActionExecuted(ACTION_LISTEN_NAME),
        UserUttered(user_message, intent={"name": "greet"}),
        ActionExecutionRejected(ACTION_LISTEN_NAME),
    ]
    for event, expected in zip(tracker.events, expected_events):
        assert event == expected


async def test_logging_of_end_to_end_action():
    end_to_end_action = "hi, how are you?"
    domain = Domain(
        intents=["greet"],
        entities=[],
        slots=[],
        templates={},
        action_names=[],
        forms={},
        action_texts=[end_to_end_action],
    )

    conversation_id = "test_logging_of_end_to_end_action"
    user_message = "/greet"

    class ConstantEnsemble(PolicyEnsemble):
        def __init__(self) -> None:
            super().__init__([])
            self.number_of_calls = 0

        def probabilities_using_best_policy(
            self,
            tracker: DialogueStateTracker,
            domain: Domain,
            interpreter: NaturalLanguageInterpreter,
            **kwargs: Any,
        ) -> PolicyPrediction:
            if self.number_of_calls == 0:
                prediction = PolicyPrediction.for_action_name(
                    domain, end_to_end_action, "some policy"
                )
                prediction.is_end_to_end_prediction = True
                self.number_of_calls += 1
                return prediction
            else:
                return PolicyPrediction.for_action_name(domain, ACTION_LISTEN_NAME)

    tracker_store = InMemoryTrackerStore(domain)
    lock_store = InMemoryLockStore()
    processor = MessageProcessor(
        RegexInterpreter(),
        ConstantEnsemble(),
        domain,
        tracker_store,
        lock_store,
        NaturalLanguageGenerator.create(None, domain),
    )

    await processor.handle_message(UserMessage(user_message, sender_id=conversation_id))

    tracker = tracker_store.retrieve(conversation_id)
    expected_events = [
        ActionExecuted(ACTION_SESSION_START_NAME),
        SessionStarted(),
        ActionExecuted(ACTION_LISTEN_NAME),
        UserUttered(user_message, intent={"name": "greet"}),
        ActionExecuted(action_text=end_to_end_action),
        BotUttered("hi, how are you?", {}, {}, 123),
        ActionExecuted(ACTION_LISTEN_NAME),
    ]
    for event, expected in zip(tracker.events, expected_events):
        assert event == expected<|MERGE_RESOLUTION|>--- conflicted
+++ resolved
@@ -214,9 +214,7 @@
     )
 
 
-<<<<<<< HEAD
-@pytest.mark.trains_model
-=======
+@pytest.mark.trains_model
 async def test_reminder_lock(
     default_channel: CollectingOutputChannel,
     default_processor: MessageProcessor,
@@ -240,7 +238,7 @@
         assert f"Deleted lock for conversation '{sender_id}'." in caplog.text
 
 
->>>>>>> b7d7f701
+@pytest.mark.trains_model
 async def test_trigger_external_latest_input_channel(
     default_channel: CollectingOutputChannel, default_processor: MessageProcessor
 ):
