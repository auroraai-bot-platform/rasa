[build-system]
requires = [ "poetry-core>=1.0.0",]
build-backend = "poetry.core.masonry.api"

[tool.black]
line-length = 88
target-version = [ "py37", "py38",]
exclude = "((.eggs | .git | .pytest_cache | build | dist))"

[tool.poetry]
name = "rasa"
<<<<<<< HEAD
version = "2.7.2"
=======
version = "2.8.2"
>>>>>>> 970cef76
description = "Open source machine learning framework to automate text- and voice-based conversations: NLU, dialogue management, connect to Slack, Facebook, and more - Create chatbots and voice assistants"
authors = [ "Rasa Technologies GmbH <hi@rasa.com>",]
maintainers = [ "Tom Bocklisch <tom@rasa.com>",]
homepage = "https://rasa.com"
repository = "https://github.com/rasahq/rasa"
documentation = "https://rasa.com/docs"
classifiers = [ "Development Status :: 4 - Beta", "Intended Audience :: Developers", "License :: OSI Approved :: Apache Software License", "Programming Language :: Python", "Programming Language :: Python :: 3.6", "Programming Language :: Python :: 3.7", "Programming Language :: Python :: 3.8", "Topic :: Software Development :: Libraries",]
keywords = [ "nlp", "machine-learning", "machine-learning-library", "bot", "bots", "botkit", "rasa conversational-agents", "conversational-ai", "chatbot", "chatbot-framework", "bot-framework",]
include = [ "LICENSE.txt", "README.md", "rasa/shared/core/training_data/visualization.html", "rasa/cli/default_config.yml", "rasa/shared/importers/*", "rasa/utils/schemas/*", "rasa/keys",]
readme = "README.md"
license = "Apache-2.0"

[tool.towncrier]
package = "rasa"
package_dir = "rasa"
filename = "CHANGELOG.mdx"
directory = "./changelog"
underlines = "   "
title_format = "## [{version}] - {project_date}"
template = "./changelog/_template.md.jinja2"
start_string = "<!-- TOWNCRIER -->\n"
issue_format = "[#{issue}](https://github.com/rasahq/rasa/issues/{issue})"
[[tool.towncrier.type]]
directory = "removal"
name = "Deprecations and Removals"
showcontent = true

[[tool.towncrier.type]]
directory = "feature"
name = "Features"
showcontent = true

[[tool.towncrier.type]]
directory = "improvement"
name = "Improvements"
showcontent = true

[[tool.towncrier.type]]
directory = "bugfix"
name = "Bugfixes"
showcontent = true

[[tool.towncrier.type]]
directory = "doc"
name = "Improved Documentation"
showcontent = true

[[tool.towncrier.type]]
directory = "misc"
name = "Miscellaneous internal changes"
showcontent = false

[tool.poetry.dependencies]
python = ">=3.7,<3.9"
boto3 = "^1.12"
requests = "^2.23"
matplotlib = ">=3.1,<3.4"
attrs = ">=19.3,<21.3"
jsonpickle = ">=1.3,<2.1"
redis = "^3.4"
numpy = ">=1.16,<1.19"
scipy = "^1.4.1"
absl-py = ">=0.9,<0.14"
apscheduler = ">=3.6,<3.8"
tqdm = "^4.31"
networkx = ">=2.4,<2.6"
fbmessenger = "~6.0.0"
pykwalify = ">=1.7,<1.9"
coloredlogs = ">=10,<16"
"ruamel.yaml" = "^0.16.5"
scikit-learn = ">=0.22,<0.25"
slackclient = "^2.0.0"
twilio = ">=6.26,<6.51"
webexteamssdk = ">=1.1.1,<1.7.0"
mattermostwrapper = "~2.2"
rocketchat_API = ">=0.6.31,<1.17.0"
colorhash = "~1.0.2"
jsonschema = "~3.2"
packaging = ">=20.0,<21.0"
pytz = ">=2019.1,<2022.0"
rasa-sdk = "^2.8.1"
colorclass = "~2.2"
terminaltables = "~3.1.0"
sanic = ">=19.12.2,<20.12.0"
sanic-cors = "^0.10.0b1"
sanic-jwt = ">=1.3.2,<2.0"
cloudpickle = ">=1.2,<1.7"
aiohttp = ">=3.6,<3.8,!=3.7.4.post0"
questionary = ">=1.5.1,<1.11.0"
prompt-toolkit = "^2.0"
python-socketio = ">=4.4,<6"
python-engineio = ">=4,<6,!=5.0.0"
pydot = "~1.4"
async_generator = "~1.10"
SQLAlchemy = ">=1.3.3,<1.5.0"
sklearn-crfsuite = "~0.3"
psycopg2-binary = ">=2.8.2,<2.10.0"
python-dateutil = "~2.8"
tensorflow = "~2.3"
tensorflow_hub = ">=0.10,<0.13"
tensorflow-addons = ">=0.10,<0.14"
tensorflow-estimator = "~2.3"
tensorflow-probability = ">=0.11,<0.14"
setuptools = ">=41.0.0"
kafka-python = ">=1.4,<3.0"
ujson = ">=1.35,<5.0"
oauth2client = "4.1.3"
regex = ">=2020.6,<2021.8"
joblib = ">=0.15.1,<1.1.0"
sentry-sdk = ">=0.17.0,<1.4.0"
aio-pika = "^6.7.1"
pyTelegramBotAPI = "^3.7.3"

[tool.poetry.dev-dependencies]
pytest-cov = "^2.10.0"
pytest-sanic = "^1.6.1"
pytest-asyncio = "^0.14.0"
pytest-xdist = "^2.2.1"
pytest = "^6.2.2"
freezegun = "^1.0.0"
responses = "^0.13.3"
aioresponses = "^0.7.2"
moto = "~=2.0.10"
fakeredis = "^1.5.2"
mongomock = "^3.18.0"
black = "^19.10b0"
flake8 = "^3.8.3"
flake8-docstrings = "^1.5.0"
google-cloud-storage = "^1.40.0"
azure-storage-blob = "<12.9.0"
coveralls = "^3.0.1"
towncrier = "^21.3.0"
toml = "^0.10.0"
pep440-version-utils = "^0.3.0"
pydoc-markdown = "^3.10.3"
pytest-timeout = "^1.4.2"
mypy = "^0.910"
bandit = "^1.6.3"
typing-extensions = "^3.7.4"
types-pkg-resources = "^0.1.3"
types-pytz = "^2021.1.0"
types-python-dateutil = "^0.1.4"
types-requests = "^2.25.0"
types-setuptools = "^57.0.0"
memory-profiler = "^0.58.0"
psutil = "^5.8.0"
mypy-extensions = "^0.4.3"

[tool.poetry.extras]
spacy = [ "spacy",]
jieba = [ "jieba",]
transformers = [ "transformers",]
full = [ "spacy", "transformers", "jieba",]
gh-release-notes = [ "github3.py",]

[tool.poetry.scripts]
rasa = "rasa.__main__:main"

[tool.poetry.dependencies.PyJWT]
version = "^2.0.0"
extras = [ "crypto",]

[tool.poetry.dependencies.colorama]
version = "^0.4.4"
markers = "sys_platform == 'win32'"

[tool.poetry.dependencies.spacy]
version = "^3.0"
optional = true

[tool.poetry.dependencies.tensorflow-text]
version = "~2.3"
markers = "sys_platform!='win32'"

[tool.poetry.dependencies."github3.py"]
version = "~1.3.0"
optional = true

[tool.poetry.dependencies.transformers]
version = ">=2.4,<2.12"
optional = true

[tool.poetry.dependencies.jieba]
version = ">=0.39, <0.43"
optional = true

[tool.poetry.dependencies.pymongo]
version = ">=3.8,<3.11"
extras = [ "tls", "srv",]<|MERGE_RESOLUTION|>--- conflicted
+++ resolved
@@ -9,11 +9,7 @@
 
 [tool.poetry]
 name = "rasa"
-<<<<<<< HEAD
-version = "2.7.2"
-=======
 version = "2.8.2"
->>>>>>> 970cef76
 description = "Open source machine learning framework to automate text- and voice-based conversations: NLU, dialogue management, connect to Slack, Facebook, and more - Create chatbots and voice assistants"
 authors = [ "Rasa Technologies GmbH <hi@rasa.com>",]
 maintainers = [ "Tom Bocklisch <tom@rasa.com>",]
