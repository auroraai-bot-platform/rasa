--- conflicted
+++ resolved
@@ -479,21 +479,13 @@
                     new_sender = step.block_name
                 trackers.append(tracker.copy(new_sender))
 
-<<<<<<< HEAD
-        end_trackers = []
-=======
         end_trackers = []  # type: List[TrackerWithCachedStates]
->>>>>>> 5d4a7a49
         for event in events:
             for tracker in trackers:
                 if isinstance(event, (ActionReverted,
                                       UserUtteranceReverted,
                                       Restarted)):
-<<<<<<< HEAD
-                    end_trackers.append(tracker.copy())
-=======
                     end_trackers.append(tracker.copy(tracker.sender_id))
->>>>>>> 5d4a7a49
                 tracker.update(event)
 
         # end trackers should be returned separately
