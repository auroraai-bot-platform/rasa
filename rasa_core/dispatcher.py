--- conflicted
+++ resolved
@@ -7,17 +7,10 @@
 from collections import namedtuple
 
 import typing
-<<<<<<< HEAD
 from typing import Text, List, Dict, Any, Optional
 
 from rasa_core.channels import OutputChannel
-from rasa_core.nlg.generator import NaturalLanguageGenerator
-=======
-from typing import Text, List, Dict, Any
-
-from rasa_core.channels import OutputChannel
 from rasa_core.nlg import NaturalLanguageGenerator
->>>>>>> 1e00dae2
 
 logger = logging.getLogger(__name__)
 
@@ -128,38 +121,21 @@
         # Sends the bot message to the output channel
         self.output_channel.send_image_url(self.sender_id, attachment)
 
-<<<<<<< HEAD
     # TODO: deprecate this function
     def utter_button_template(self,
                               template,  #type: Text
-=======
-    def utter_button_template(self,
-                              template,  # type: Text
->>>>>>> 1e00dae2
                               buttons,  # type: List[Dict[Text, Any]]
                               tracker,  # type: DialogueStateTracker
                               silent_fail=False,  # type: bool
                               **kwargs  # type: **Any
                               ):
-<<<<<<< HEAD
         # type: (...) -> None
-=======
-        # type: (Text, List[Dict[Text, Any]], **Any) -> None
->>>>>>> 1e00dae2
         """Sends a message template with buttons to the output channel."""
 
         message = self._generate_response(template,
                                           tracker,
                                           silent_fail,
                                           **kwargs)
-<<<<<<< HEAD
-        if message:
-            if "buttons" not in message:
-                message["buttons"] = buttons
-            else:
-                message["buttons"].extend(buttons)
-            self.utter_response(message)
-=======
         if not message:
             return
 
@@ -168,7 +144,6 @@
         else:
             message["buttons"].extend(buttons)
         self.utter_response(message)
->>>>>>> 1e00dae2
 
     def utter_template(self,
                        template,  # type: Text
@@ -184,15 +159,10 @@
                                           silent_fail,
                                           **kwargs)
 
-<<<<<<< HEAD
-        if message:
-            self.utter_response(message)
-=======
         if not message:
             return
 
         self.utter_response(message)
->>>>>>> 1e00dae2
 
     def _generate_response(
             self,
