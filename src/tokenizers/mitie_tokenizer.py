--- conflicted
+++ resolved
@@ -1,8 +1,4 @@
-<<<<<<< HEAD
-=======
 import logging
-from mitie import tokenize
->>>>>>> 206424b9
 import re
 
 from mitie import tokenize
