--- conflicted
+++ resolved
@@ -2,16 +2,10 @@
 
 
 class SpacyTokenizer(object):
-<<<<<<< HEAD
+
     def __init__(self, language_name):
         self.nlp = spacy.load(language_name, tagger=False, parser=False,
                               entity=False, matcher=False)
 
     def tokenize(self, text):
-        return [t.text for t in self.nlp(text)]
-=======
-    def __init__(self):
-        self.nlp = spacy.load('en',tagger=False, parser=False, entity=False, matcher=False)
-    def tokenize(self,text):
-        return [t.text.encode('utf-8') for t in self.nlp(text)]
->>>>>>> 2cc04379
+        return [t.text for t in self.nlp(text)]